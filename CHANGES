--- conflicted
+++ resolved
@@ -8,11 +8,8 @@
 - The threads interface now contributes to grouping if it contains a single thread.
 - Added per-key (DSN) rate limits (``project:rate-limits`` feature).
 - Added tsdb statistics for events per-key.
-<<<<<<< HEAD
 - Added ``sentry.deletions`` abstraction to improve bulk deletions.
-=======
 - Added basic workspace for Visual Studio Code.
->>>>>>> b1d8024e
 
 Schema Changes
 ~~~~~~~~~~~~~~
