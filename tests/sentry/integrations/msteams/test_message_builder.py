--- conflicted
+++ resolved
@@ -31,20 +31,8 @@
     build_personal_installation_message,
     build_welcome_card,
 )
-<<<<<<< HEAD
 from sentry.integrations.msteams.card_builder.issues import MSTeamsIssueMessageBuilder
-from sentry.models import (
-    Identity,
-    IdentityProvider,
-    IdentityStatus,
-    Integration,
-    Organization,
-    OrganizationIntegration,
-    Rule,
-)
-=======
 from sentry.models import Integration, Organization, OrganizationIntegration, Rule
->>>>>>> d5e332ac
 from sentry.models.group import GroupStatus
 from sentry.models.groupassignee import GroupAssignee
 from sentry.testutils import TestCase
