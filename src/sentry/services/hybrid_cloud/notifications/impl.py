from __future__ import annotations

from collections import defaultdict
from typing import Callable, Iterable, List, Mapping, MutableMapping, Optional, Sequence

from django.db import router, transaction
from django.db.models import Q, QuerySet

from sentry.api.serializers.base import Serializer
from sentry.api.serializers.models.notification_setting import NotificationSettingsSerializer
from sentry.models import NotificationSetting, User
<<<<<<< HEAD
from sentry.models.organization import Organization
from sentry.models.project import Project
from sentry.notifications.helpers import (
    get_scope_type,
    get_setting_options_for_users,
    get_setting_providers_for_users,
)
=======
from sentry.notifications.helpers import get_scope_type, get_setting_options_for_users
>>>>>>> 032754a6
from sentry.notifications.types import (
    NotificationScopeEnum,
    NotificationScopeType,
    NotificationSettingEnum,
    NotificationSettingOptionValues,
    NotificationSettingsOptionEnum,
    NotificationSettingTypes,
)
from sentry.services.hybrid_cloud.actor import ActorType, RpcActor
from sentry.services.hybrid_cloud.auth.model import AuthenticationContext
from sentry.services.hybrid_cloud.filter_query import (
    FilterQueryDatabaseImpl,
    OpaqueSerializedResponse,
)
from sentry.services.hybrid_cloud.notifications import NotificationsService, RpcNotificationSetting
from sentry.services.hybrid_cloud.notifications.model import NotificationSettingFilterArgs
from sentry.services.hybrid_cloud.notifications.serial import (
    serialize_notification_option,
    serialize_notification_setting,
)
from sentry.services.hybrid_cloud.user import RpcUser
from sentry.types.integrations import ExternalProviderEnum, ExternalProviders


class DatabaseBackedNotificationsService(NotificationsService):
    def uninstall_slack_settings(self, organization_id: int, project_ids: List[int]) -> None:
        provider = ExternalProviders.SLACK
        users = User.objects.get_users_with_only_one_integration_for_provider(
            provider, organization_id
        )

        NotificationSetting.objects.remove_parent_settings_for_organization(
            organization_id, project_ids, provider
        )
        NotificationSetting.objects.disable_settings_for_users(provider, users)

    def update_settings(
        self,
        *,
        external_provider: ExternalProviders,
        notification_type: NotificationSettingTypes,
        setting_option: NotificationSettingOptionValues,
        actor: RpcActor,
        project_id: Optional[int] = None,
        organization_id: Optional[int] = None,
    ) -> None:
        NotificationSetting.objects.update_settings(
            provider=external_provider,
            type=notification_type,
            value=setting_option,
            project=project_id,
            organization=organization_id,
            actor=actor,
        )

    def bulk_update_settings(
        self,
        *,
        notification_type_to_value_map: Mapping[
            NotificationSettingTypes, NotificationSettingOptionValues
        ],
        external_provider: ExternalProviders,
        user_id: int,
    ) -> None:
        with transaction.atomic(router.db_for_write(NotificationSetting)):
            for notification_type, setting_option in notification_type_to_value_map.items():
                self.update_settings(
                    external_provider=external_provider,
                    actor=RpcActor(id=user_id, actor_type=ActorType.USER),
                    notification_type=notification_type,
                    setting_option=setting_option,
                )

    # TODO(snigdha): this doesn't seem to be used anywhere, but
    # we will need to replace the logic for notifications V2 with
    # get_setting_options_for_users
    def get_settings_for_users(
        self,
        *,
        types: List[NotificationSettingTypes],
        users: List[RpcUser],
        value: NotificationSettingOptionValues,
    ) -> List[RpcNotificationSetting]:
        settings = NotificationSetting.objects.filter(
            user_id__in=[u.id for u in users],
            type__in=types,
            value=value.value,
            scope_type=NotificationScopeType.USER.value,
        )
        return [serialize_notification_setting(u) for u in settings]

    def get_setting_options_for_users(
        self,
        *,
        types: List[NotificationSettingTypes],
        users: List[RpcUser],
        value: NotificationSettingOptionValues,
    ) -> List[RpcNotificationSetting]:
        settings = get_setting_options_for_users(
            user_ids=[u.id for u in users],
            additional_filters=Q(
                type__in=types,
                value=value.value,
                scope_type=NotificationScopeType.USER.value,
            ),
        )
        return [serialize_notification_option(u) for u in settings]

    def get_settings_for_recipient_by_parent(
        self, *, type: NotificationSettingTypes, parent_id: int, recipients: Sequence[RpcActor]
    ) -> List[RpcNotificationSetting]:
        team_ids = [r.id for r in recipients if r.actor_type == ActorType.TEAM]
        user_ids = [r.id for r in recipients if r.actor_type == ActorType.USER]

        parent_specific_scope_type = get_scope_type(type)
        notification_settings = NotificationSetting.objects.filter(
            Q(
                scope_type=parent_specific_scope_type.value,
                scope_identifier=parent_id,
            )
            | Q(
                scope_type=NotificationScopeType.USER.value,
                scope_identifier__in=user_ids,
            )
            | Q(
                scope_type=NotificationScopeType.TEAM.value,
                scope_identifier__in=team_ids,
            ),
            (Q(team_id__in=team_ids) | Q(user_id__in=user_ids)),
            type=type.value,
        )

        return [serialize_notification_setting(s) for s in notification_settings]

    # TODO(snigdha): clean this up with v2 - the new logic is in get_setting_options_by_project.
    def get_settings_for_user_by_projects(
        self,
        *,
        type: NotificationSettingTypes,
        user_id: int,
        parent_ids: List[int],
    ) -> List[RpcNotificationSetting]:
        try:
            User.objects.get(id=user_id)
        except User.DoesNotExist:
            return []

        scope_type = get_scope_type(type)
        return [
            serialize_notification_setting(s)
            for s in NotificationSetting.objects.filter(
                Q(
                    scope_type=scope_type.value,
                    scope_identifier__in=parent_ids,
                )
                | Q(
                    scope_type=NotificationScopeType.USER.value,
                    scope_identifier=user_id,
                ),
                type=type.value,
                user_id=user_id,
            )
        ]
<<<<<<< HEAD

    def get_setting_options_by_project(
        self,
        user_id: int,
        projects: Iterable[Project],
        type: NotificationSettingEnum,
    ) -> MutableMapping[
        NotificationScopeEnum,
        MutableMapping[int, MutableMapping[ExternalProviderEnum, NotificationSettingsOptionEnum]],
    ]:
        """
        Returns a a mapping of project scopes settings, with projects IDs
        mapped to a map of provider to notifications setting values.
        """
        user = User.objects.get(id=user_id)
        result: MutableMapping[
            int, MutableMapping[ExternalProviderEnum, NotificationSettingsOptionEnum]
        ] = defaultdict(dict)

        # TODO(snigdha): This is an N+1 query. We should optimize this if there's a visible performance impact.
        for project in projects:
            providers = get_setting_providers_for_users(
                [user_id],
                project=project,
                organization=project.organization,
                additional_filters=Q(type=type),
            )

            result[project.id] = providers[user]

        return {NotificationScopeEnum.PROJECT: result}
=======
>>>>>>> 032754a6

    def remove_notification_settings(
        self, *, team_id: Optional[int], user_id: Optional[int], provider: ExternalProviders
    ) -> None:
        """
        Delete notification settings based on an actor_id
        There is no foreign key relationship so we have to manually cascade.
        """
        assert (team_id and not user_id) or (
            user_id and not team_id
        ), "Can only remove settings for team or user"
        team_ids = [team_id] if team_id else None
        user_ids = [user_id] if user_id else None
        NotificationSetting.objects._filter(
            team_ids=team_ids, user_ids=user_ids, provider=provider
        ).delete()

    def remove_notification_settings_for_team(
        self, *, team_id: int, provider: ExternalProviders
    ) -> None:
        self.remove_notification_settings(team_id=team_id, user_id=None, provider=provider)

    def remove_notification_settings_for_user(
        self, *, user_id: int, provider: ExternalProviders
    ) -> None:
        self.remove_notification_settings(team_id=None, user_id=user_id, provider=provider)

    def get_many(self, *, filter: NotificationSettingFilterArgs) -> List[RpcNotificationSetting]:
        return self._FQ.get_many(filter)

    def remove_notification_settings_for_organization(self, *, organization_id: int) -> None:
        assert organization_id, "organization_id must be a positive integer"
        NotificationSetting.objects.remove_for_organization(organization_id=organization_id)

    def remove_notification_settings_for_project(self, *, project_id: int) -> None:
        NotificationSetting.objects.remove_for_project(project_id=project_id)

    def serialize_many(
        self,
        *,
        filter: NotificationSettingFilterArgs,
        as_user: Optional[RpcUser] = None,
        auth_context: Optional[AuthenticationContext] = None,
    ) -> List[OpaqueSerializedResponse]:
        return self._FQ.serialize_many(filter, as_user, auth_context)

    class _NotificationSettingsQuery(
        FilterQueryDatabaseImpl[
            NotificationSetting, NotificationSettingFilterArgs, RpcNotificationSetting, None
        ],
    ):
        def apply_filters(
            self, query: QuerySet[NotificationSetting], filters: NotificationSettingFilterArgs
        ) -> QuerySet[NotificationSetting]:
            if "provider" in filters and filters["provider"] is not None:
                query = query.filter(provider=filters["provider"])
            if "type" in filters and filters["type"] is not None:
                query = query.filter(type=filters["type"].value)
            if "scope_type" in filters and filters["scope_type"] is not None:
                query = query.filter(scope_type=filters["scope_type"])
            if "scope_identifier" in filters and filters["scope_identifier"] is not None:
                query = query.filter(scope_identifier=filters["scope_identifier"])
            if "user_ids" in filters and len(filters["user_ids"]) > 0:
                query = query.filter(user_id__in=filters["user_ids"])
            if "team_ids" in filters and len(filters["team_ids"]) > 0:
                query = query.filter(team_id__in=filters["team_ids"])
            return query.all()

        def base_query(self, ids_only: bool = False) -> QuerySet[NotificationSetting]:
            return NotificationSetting.objects

        def filter_arg_validator(self) -> Callable[[NotificationSettingFilterArgs], Optional[str]]:
            return self._filter_has_any_key_validator("user_ids", "team_ids")

        def serialize_api(self, serializer_type: Optional[None]) -> Serializer:
            return NotificationSettingsSerializer()

        def serialize_rpc(
            self, notification_setting: NotificationSetting
        ) -> RpcNotificationSetting:
            return serialize_notification_setting(notification_setting)

    _FQ = _NotificationSettingsQuery()<|MERGE_RESOLUTION|>--- conflicted
+++ resolved
@@ -9,17 +9,12 @@
 from sentry.api.serializers.base import Serializer
 from sentry.api.serializers.models.notification_setting import NotificationSettingsSerializer
 from sentry.models import NotificationSetting, User
-<<<<<<< HEAD
-from sentry.models.organization import Organization
 from sentry.models.project import Project
 from sentry.notifications.helpers import (
     get_scope_type,
     get_setting_options_for_users,
     get_setting_providers_for_users,
 )
-=======
-from sentry.notifications.helpers import get_scope_type, get_setting_options_for_users
->>>>>>> 032754a6
 from sentry.notifications.types import (
     NotificationScopeEnum,
     NotificationScopeType,
@@ -183,7 +178,6 @@
                 user_id=user_id,
             )
         ]
-<<<<<<< HEAD
 
     def get_setting_options_by_project(
         self,
@@ -215,9 +209,7 @@
             result[project.id] = providers[user]
 
         return {NotificationScopeEnum.PROJECT: result}
-=======
->>>>>>> 032754a6
-
+ 
     def remove_notification_settings(
         self, *, team_id: Optional[int], user_id: Optional[int], provider: ExternalProviders
     ) -> None:
