--- conflicted
+++ resolved
@@ -99,26 +99,6 @@
         pass
 
 
-<<<<<<< HEAD
 organization_mapping_service: OrganizationMappingService = cast(
     OrganizationMappingService, OrganizationMappingService.resolve_to_delegation()
-)
-
-from sentry.models import Organization
-=======
-def impl_with_db() -> OrganizationMappingService:
-    from sentry.services.hybrid_cloud.organization_mapping.impl import (
-        DatabaseBackedOrganizationMappingService,
-    )
-
-    return DatabaseBackedOrganizationMappingService()
-
-
-organization_mapping_service: OrganizationMappingService = silo_mode_delegation(
-    {
-        SiloMode.MONOLITH: impl_with_db,
-        SiloMode.REGION: stubbed(impl_with_db, SiloMode.CONTROL),
-        SiloMode.CONTROL: impl_with_db,
-    }
-)
->>>>>>> d60cc354
+)