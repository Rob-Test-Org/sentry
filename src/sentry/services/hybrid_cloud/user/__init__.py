from __future__ import annotations

import datetime
from abc import abstractmethod
from dataclasses import dataclass, fields
from enum import IntEnum
from typing import TYPE_CHECKING, Any, FrozenSet, Iterable, List, Optional

from django_picklefield.decode import dbsafe_decode
from sentry.db.models import BaseQuerySet
from sentry.services.hybrid_cloud import InterfaceWithLifecycle, silo_mode_delegation, stubbed
from sentry.silo import SiloMode

if TYPE_CHECKING:
    from sentry.models import Group, User
    from sentry.services.hybrid_cloud.auth import AuthenticationContext


@dataclass(frozen=True, eq=True)
class APIUser:
    id: int = -1
    pk: int = -1
    name: str = ""
    email: str = ""
    emails: FrozenSet[str] = frozenset()
    username: str = ""
    actor_id: int = -1
    display_name: str = ""
    label: str = ""
    is_superuser: bool = False
    is_authenticated: bool = False
    is_anonymous: bool = False
    is_active: bool = False
    is_staff: bool = False
    last_active: datetime.datetime | None = None
    is_sentry_app: bool = False
    password_usable: bool = False
    is_password_expired: bool = False
    session_nonce: str = ""

    roles: FrozenSet[str] = frozenset()
    permissions: FrozenSet[str] = frozenset()
    avatar: Optional[APIAvatar] = None
<<<<<<< HEAD
    options: FrozenSet[APIUserOption] = frozenset()
=======
>>>>>>> 678d0fc9
    useremails: FrozenSet[APIUserEmail] = frozenset()

    def has_usable_password(self) -> bool:
        return self.password_usable

    def get_display_name(self) -> str:  # API compatibility with ORM User
        return self.display_name

    def get_label(self) -> str:  # API compatibility with ORM User
        return self.label

    def get_full_name(self) -> str:
        return self.name

    def get_short_name(self) -> str:
        return self.username

    def get_avatar_type(self) -> str:
        if self.avatar is not None:
            return self.avatar.avatar_type
        return "letter_avatar"

    def class_name(self) -> str:
        return "User"

    def get_option(
        self,
        key: str,
        project_id: Optional[int] = None,
        organization_id: Optional[str] = None,
        default: Any = None,
    ) -> Optional[Any]:
        opts = self.options
        if project_id is not None:
            opts = frozenset([o for o in opts if o.project_id == project_id])
        if organization_id is not None:
            opts = frozenset([o for o in opts if o.organization_id == organization_id])
        for o in opts:
            if o.key == key:
                return o.value
        return default


@dataclass(frozen=True, eq=True)
class APIAvatar:
    id: int = 0
    file_id: int = 0
    ident: str = ""
    avatar_type: str = "letter_avatar"


@dataclass(frozen=True, eq=True)
class APIUserEmail:
    id: int = 0
    email: str = ""
    is_verified: bool = False


<<<<<<< HEAD
@dataclass(frozen=True, eq=True)
class APIUserOption:
    id: int = 0
    project_id: int = 0
    organization_id: str = ""
    key: str = ""
    value: Any = None


=======
>>>>>>> 678d0fc9
class UserSerializeType(IntEnum):
    SIMPLE = 0
    DETAILED = 1
    SELF_DETAILED = 2


class UserService(InterfaceWithLifecycle):
    @abstractmethod
    def get_many_by_email(
        self, emails: List[str], is_active: bool = True, is_verified: bool = True
    ) -> List[APIUser]:
        """
        Return a list of users matching the filters
        :param email:
        A case insensitive email to match
        :return:
        """
        pass

    @abstractmethod
    def get_by_username(
        self, username: str, with_valid_password: bool = True, is_active: bool | None = None
    ) -> List[APIUser]:
        """
        Return a list of users that match a username and falling back to email
        :param username:
        A case insensitive username/email to match
        :param with_valid_password:
        filter to ensure a password is set
        :param is_active:
        filter for only active users
        :return:
        """
        pass

    @abstractmethod
    def get_from_group(self, group: Group) -> List[APIUser]:
        """Get all users in all teams in a given Group's project."""
        pass

    @abstractmethod
    def get_from_project(self, project_id: int) -> List[Group]:
        """Get all users associated with a project identifier"""
        pass

    @abstractmethod
    def get_many(self, user_ids: Iterable[int]) -> List[APIUser]:
        """
        This method returns User objects given an iterable of IDs
        :param user_ids:
        A list of user IDs to fetch
        :return:
        """
        pass

    @abstractmethod
    def get_by_actor_ids(self, *, actor_ids: List[int]) -> List[APIUser]:
        pass

    @abstractmethod
    def set_option_value(
        self,
        *,
        user: User | APIUser,
        key: str,
        value: str,
        project_id: Optional[int] = None,
        organization_id: Optional[int] = None,
    ) -> None:
        pass

    def get_user(self, user_id: int) -> Optional[APIUser]:
        """
        This method returns a User object given an ID
        :param user_id:
        A user ID to fetch
        :return:
        """
        users = self.get_many([user_id])
        if len(users) > 0:
            return users[0]
        else:
            return None

    @abstractmethod
    def query_users(
        self,
        user_ids: Optional[List[int]] = None,
        is_active: Optional[bool] = None,
        organization_id: Optional[int] = None,
        project_ids: Optional[List[int]] = None,
        team_ids: Optional[List[int]] = None,
        is_active_memberteam: Optional[bool] = None,
        emails: Optional[List[str]] = None,
    ) -> List[User]:
        pass

    # NOTE: In the future if this becomes RPC, we can avoid the double serialization problem by using a special type
    # with its own json serialization that allows pass through (ie, a string type that does not serialize into a string,
    # but rather validates itself as valid json and renders 'as is'.   Like "unescaped json text".
    @abstractmethod
    def serialize_users(
        self,
        *,
        detailed: UserSerializeType = UserSerializeType.SIMPLE,
        auth_context: AuthenticationContext
        | None = None,  # TODO: replace this with the as_user attribute
        as_user: User | APIUser | None = None,
        # Query filters:
        user_ids: Optional[List[int]] = None,
        is_active: Optional[bool] = None,
        organization_id: Optional[int] = None,
        project_ids: Optional[List[int]] = None,
        team_ids: Optional[List[int]] = None,
        is_active_memberteam: Optional[bool] = None,
        emails: Optional[List[str]] = None,
    ) -> List[Any]:
        """
        It is crucial that the returned order matches the user_ids passed in so that no introspection is required
        to match the serialized user and the original user_id.
        :param user_ids:
        :return:
        """
        pass

    @classmethod
    def serialize_user(cls, user: User) -> APIUser:
        args = {
            field.name: getattr(user, field.name)
            for field in fields(APIUser)
            if hasattr(user, field.name)
        }
        args["pk"] = user.pk
        args["display_name"] = user.get_display_name()
        args["label"] = user.get_label()
        args["is_superuser"] = user.is_superuser
        args["is_sentry_app"] = user.is_sentry_app
        args["password_usable"] = user.has_usable_password()
        args["emails"] = frozenset([email.email for email in user.get_verified_emails()])

        # And process the _base_user_query special data additions
        permissions: FrozenSet[str] = frozenset({})
        if hasattr(user, "permissions") and user.permissions is not None:
            permissions = frozenset(user.permissions)
        args["permissions"] = permissions

        roles: FrozenSet[str] = frozenset({})
        if hasattr(user, "roles") and user.roles is not None:
            roles = frozenset(flatten(user.roles))
        args["roles"] = roles

        useremails: FrozenSet[APIUserEmail] = frozenset({})
        if hasattr(user, "useremails") and user.useremails is not None:
            useremails = frozenset(
                {
                    APIUserEmail(
                        id=e["id"],
                        email=e["email"],
                        is_verified=e["is_verified"],
                    )
                    for e in user.useremails
                }
            )
        args["useremails"] = useremails
<<<<<<< HEAD

        options: FrozenSet[APIUserOption] = frozenset({})
        if hasattr(user, "options") and user.options is not None:
            options = frozenset(
                [
                    APIUserOption(
                        id=o["id"],
                        project_id=o["project_id"],
                        organization_id=o["organization_id"],
                        key=o["key"],
                        value=dbsafe_decode(o["value"]),
                    )
                    for o in user.options
                ]
            )
        args["options"] = options

=======
>>>>>>> 678d0fc9
        avatar = user.avatar.first()
        if avatar is not None:
            avatar = APIAvatar(
                id=avatar.id,
                file_id=avatar.file_id,
                ident=avatar.ident,
                avatar_type=avatar.avatar_type,
            )
        args["avatar"] = avatar
        return APIUser(**args)


def flatten(iter: Iterable[Any]) -> List[Any]:
    return (
        ((flatten(iter[0]) + flatten(iter[1:])) if len(iter) > 0 else [])
        if type(iter) is list or isinstance(iter, BaseQuerySet)
        else [iter]
    )


def impl_with_db() -> UserService:
    from sentry.services.hybrid_cloud.user.impl import DatabaseBackedUserService

    return DatabaseBackedUserService()


user_service: UserService = silo_mode_delegation(
    {
        SiloMode.MONOLITH: impl_with_db,
        SiloMode.REGION: stubbed(impl_with_db, SiloMode.CONTROL),
        SiloMode.CONTROL: impl_with_db,
    }
)<|MERGE_RESOLUTION|>--- conflicted
+++ resolved
@@ -6,7 +6,6 @@
 from enum import IntEnum
 from typing import TYPE_CHECKING, Any, FrozenSet, Iterable, List, Optional
 
-from django_picklefield.decode import dbsafe_decode
 from sentry.db.models import BaseQuerySet
 from sentry.services.hybrid_cloud import InterfaceWithLifecycle, silo_mode_delegation, stubbed
 from sentry.silo import SiloMode
@@ -41,10 +40,6 @@
     roles: FrozenSet[str] = frozenset()
     permissions: FrozenSet[str] = frozenset()
     avatar: Optional[APIAvatar] = None
-<<<<<<< HEAD
-    options: FrozenSet[APIUserOption] = frozenset()
-=======
->>>>>>> 678d0fc9
     useremails: FrozenSet[APIUserEmail] = frozenset()
 
     def has_usable_password(self) -> bool:
@@ -69,23 +64,6 @@
 
     def class_name(self) -> str:
         return "User"
-
-    def get_option(
-        self,
-        key: str,
-        project_id: Optional[int] = None,
-        organization_id: Optional[str] = None,
-        default: Any = None,
-    ) -> Optional[Any]:
-        opts = self.options
-        if project_id is not None:
-            opts = frozenset([o for o in opts if o.project_id == project_id])
-        if organization_id is not None:
-            opts = frozenset([o for o in opts if o.organization_id == organization_id])
-        for o in opts:
-            if o.key == key:
-                return o.value
-        return default
 
 
 @dataclass(frozen=True, eq=True)
@@ -103,18 +81,6 @@
     is_verified: bool = False
 
 
-<<<<<<< HEAD
-@dataclass(frozen=True, eq=True)
-class APIUserOption:
-    id: int = 0
-    project_id: int = 0
-    organization_id: str = ""
-    key: str = ""
-    value: Any = None
-
-
-=======
->>>>>>> 678d0fc9
 class UserSerializeType(IntEnum):
     SIMPLE = 0
     DETAILED = 1
@@ -172,18 +138,6 @@
 
     @abstractmethod
     def get_by_actor_ids(self, *, actor_ids: List[int]) -> List[APIUser]:
-        pass
-
-    @abstractmethod
-    def set_option_value(
-        self,
-        *,
-        user: User | APIUser,
-        key: str,
-        value: str,
-        project_id: Optional[int] = None,
-        organization_id: Optional[int] = None,
-    ) -> None:
         pass
 
     def get_user(self, user_id: int) -> Optional[APIUser]:
@@ -279,26 +233,6 @@
                 }
             )
         args["useremails"] = useremails
-<<<<<<< HEAD
-
-        options: FrozenSet[APIUserOption] = frozenset({})
-        if hasattr(user, "options") and user.options is not None:
-            options = frozenset(
-                [
-                    APIUserOption(
-                        id=o["id"],
-                        project_id=o["project_id"],
-                        organization_id=o["organization_id"],
-                        key=o["key"],
-                        value=dbsafe_decode(o["value"]),
-                    )
-                    for o in user.options
-                ]
-            )
-        args["options"] = options
-
-=======
->>>>>>> 678d0fc9
         avatar = user.avatar.first()
         if avatar is not None:
             avatar = APIAvatar(
