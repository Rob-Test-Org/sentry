--- conflicted
+++ resolved
@@ -8,11 +8,7 @@
 import contextlib
 from dataclasses import dataclass, field
 from enum import IntEnum
-<<<<<<< HEAD
-from typing import Any, Dict, Generator, List, Mapping, Optional, Tuple, Type
-=======
 from typing import Any, Dict, Generator, List, Mapping, Optional, Tuple, Type, Union
->>>>>>> d60cc354
 
 from django.contrib.auth.models import AnonymousUser
 from pydantic.fields import Field
@@ -83,23 +79,12 @@
         return None
 
 
-@dataclass(eq=True)
-class RpcMemberSsoState:
-    is_required: bool = False
-    is_valid: bool = False
-
-
-<<<<<<< HEAD
 class RpcMemberSsoState(RpcModel):
     is_required: bool = False
     is_valid: bool = False
 
 
 class RpcAuthState(RpcModel):
-=======
-@dataclass
-class RpcAuthState:
->>>>>>> d60cc354
     sso_state: RpcMemberSsoState
     permissions: List[str]
 
