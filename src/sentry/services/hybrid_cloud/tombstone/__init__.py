--- conflicted
+++ resolved
@@ -8,12 +8,7 @@
 from sentry.silo import SiloMode
 
 
-<<<<<<< HEAD
-class ApiTombstone(SiloDataInterface):
-=======
-@dataclass
-class RpcTombstone:
->>>>>>> b361b24a
+class RpcTombstone(SiloDataInterface):
     table_name: str = ""
     identifier: int = -1
 
