import logging
from typing import Dict, List, TypedDict

from sentry_sdk.crons.decorator import monitor

from sentry.issues.forecasts import get_forecasts
from sentry.models import Group, GroupStatus
from sentry.tasks.base import instrumented_task
from sentry.types.group import GroupSubStatus


class GroupCount(TypedDict):
    intervals: List[str]
    data: List[int]


ParsedGroupsCount = Dict[int, GroupCount]

logger = logging.getLogger(__name__)


@instrumented_task(
    name="sentry.tasks.weekly_escalating_forecast.run_escalating_forecast",
    queue="weekly_escalating_forecast",
    max_retries=0,  # TODO: Increase this when the task is changed to run weekly
)  # type: ignore
@monitor(monitor_slug="escalating-issue-forecast-job-monitor")
def run_escalating_forecast() -> None:
    """
    Run the escalating forecast algorithm on archived until escalating issues.
    """
    logger.info("Starting task for sentry.tasks.weekly_escalating_forecast.run_escalating_forecast")
    # TODO: Do not limit to project id = 1 and limit 10 once these topics are clarified
    # TODO: If possible, fetch group_id instead of the entire group model
    until_escalating_groups = list(
        Group.objects.filter(
            status=GroupStatus.IGNORED,
            substatus=GroupSubStatus.UNTIL_ESCALATING,
            project__id=1,
        )[:10]
    )
    logger.info(
        "Checking for archived until escalating groups",
        extra={"has_groups": len(until_escalating_groups) > 0},
    )
    if not until_escalating_groups:
        return

<<<<<<< HEAD
    group_forecast_list = get_forecasts(until_escalating_groups)
    # Delete and bulk create GroupForecasts in batches
    num_batches = math.ceil(len(group_forecast_list) / BATCH_SIZE)
    start_index = 0
    for batch_num in range(1, num_batches + 1):
        end_index = BATCH_SIZE * batch_num
        group_forecast_batch = group_forecast_list[start_index:end_index]
        with transaction.atomic():
            GroupForecast.objects.filter(
                group__in=[group for group, forecast in group_forecast_batch]
            ).delete()

            GroupForecast.objects.bulk_create(
                [
                    GroupForecast(group=group, forecast=forecast)
                    for group, forecast in group_forecast_batch
                ]
            )
        start_index = end_index


def parse_groups_past_counts(response: List[GroupsCountResponse]) -> ParsedGroupsCount:
    """
    Return the parsed snuba response for groups past counts to be used in generate_issue_forecast.
    ParsedGroupCount is of the form {<group_id>: {"intervals": [str], "data": [int]}}.

    `response`: Snuba response for group event counts
    """
    group_counts: ParsedGroupsCount = {}
    group_ids_list = group_counts.keys()
    for data in response:
        group_id = data["group_id"]
        if group_id not in group_ids_list:
            group_counts[group_id] = {
                "intervals": [data["hourBucket"]],
                "data": [data["count()"]],
            }
        else:
            group_counts[group_id]["intervals"].append(data["hourBucket"])
            group_counts[group_id]["data"].append(data["count()"])
    return group_counts


def get_forecast_per_group(
    until_escalating_groups: List[Group], group_counts: ParsedGroupsCount
) -> List[Tuple[Group, List[int]]]:
    """
    Returns a list of forecasted values for each group.

    `until_escalating_groups`: List of archived until escalating groups to be forecasted
    `group_counts`: Parsed snuba response of group counts
    """
    time = datetime.now()
    group_forecast_list = []
    group_dict = {group.id: group for group in until_escalating_groups}
    for group_id in group_counts.keys():
        forecasts = generate_issue_forecast(group_counts[group_id], time)
        forecasts_list = [forecast["forecasted_value"] for forecast in forecasts]
        group_forecast_list.append((group_dict[group_id], forecasts_list))
    return group_forecast_list


def get_forecasts(groups: List[Group]) -> List[Tuple[Group, List[int]]]:
    """
    Returns a list of forecasted values for each group.

    `groups`: List of groups to be forecasted
    """
    past_counts = query_groups_past_counts(groups)
    group_counts = parse_groups_past_counts(past_counts)
    return get_forecast_per_group(groups, group_counts)
=======
    get_forecasts(until_escalating_groups)
>>>>>>> cc6b26a5
<|MERGE_RESOLUTION|>--- conflicted
+++ resolved
@@ -46,78 +46,4 @@
     if not until_escalating_groups:
         return
 
-<<<<<<< HEAD
-    group_forecast_list = get_forecasts(until_escalating_groups)
-    # Delete and bulk create GroupForecasts in batches
-    num_batches = math.ceil(len(group_forecast_list) / BATCH_SIZE)
-    start_index = 0
-    for batch_num in range(1, num_batches + 1):
-        end_index = BATCH_SIZE * batch_num
-        group_forecast_batch = group_forecast_list[start_index:end_index]
-        with transaction.atomic():
-            GroupForecast.objects.filter(
-                group__in=[group for group, forecast in group_forecast_batch]
-            ).delete()
-
-            GroupForecast.objects.bulk_create(
-                [
-                    GroupForecast(group=group, forecast=forecast)
-                    for group, forecast in group_forecast_batch
-                ]
-            )
-        start_index = end_index
-
-
-def parse_groups_past_counts(response: List[GroupsCountResponse]) -> ParsedGroupsCount:
-    """
-    Return the parsed snuba response for groups past counts to be used in generate_issue_forecast.
-    ParsedGroupCount is of the form {<group_id>: {"intervals": [str], "data": [int]}}.
-
-    `response`: Snuba response for group event counts
-    """
-    group_counts: ParsedGroupsCount = {}
-    group_ids_list = group_counts.keys()
-    for data in response:
-        group_id = data["group_id"]
-        if group_id not in group_ids_list:
-            group_counts[group_id] = {
-                "intervals": [data["hourBucket"]],
-                "data": [data["count()"]],
-            }
-        else:
-            group_counts[group_id]["intervals"].append(data["hourBucket"])
-            group_counts[group_id]["data"].append(data["count()"])
-    return group_counts
-
-
-def get_forecast_per_group(
-    until_escalating_groups: List[Group], group_counts: ParsedGroupsCount
-) -> List[Tuple[Group, List[int]]]:
-    """
-    Returns a list of forecasted values for each group.
-
-    `until_escalating_groups`: List of archived until escalating groups to be forecasted
-    `group_counts`: Parsed snuba response of group counts
-    """
-    time = datetime.now()
-    group_forecast_list = []
-    group_dict = {group.id: group for group in until_escalating_groups}
-    for group_id in group_counts.keys():
-        forecasts = generate_issue_forecast(group_counts[group_id], time)
-        forecasts_list = [forecast["forecasted_value"] for forecast in forecasts]
-        group_forecast_list.append((group_dict[group_id], forecasts_list))
-    return group_forecast_list
-
-
-def get_forecasts(groups: List[Group]) -> List[Tuple[Group, List[int]]]:
-    """
-    Returns a list of forecasted values for each group.
-
-    `groups`: List of groups to be forecasted
-    """
-    past_counts = query_groups_past_counts(groups)
-    group_counts = parse_groups_past_counts(past_counts)
-    return get_forecast_per_group(groups, group_counts)
-=======
-    get_forecasts(until_escalating_groups)
->>>>>>> cc6b26a5
+    get_forecasts(until_escalating_groups)