--- conflicted
+++ resolved
@@ -1792,13 +1792,10 @@
         # Don't do any of the actions that would impact performance in anyway
         # Skips all indexer checks, and won't interact with clickhouse
         self.dry_run = dry_run
-<<<<<<< HEAD
         # Instead of directly constructing the final snql, construct metric_layer snql instead
         self.use_metric_layer = use_metric_layer
-=======
         # always true if this is being called
         kwargs["has_metrics"] = True
->>>>>>> 34da59b8
         assert dataset is None or dataset in [Dataset.PerformanceMetrics, Dataset.Metrics]
         super().__init__(
             # TODO: defaulting to Metrics for now so I don't have to update incidents tests. Should be
