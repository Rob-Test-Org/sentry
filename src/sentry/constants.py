--- conflicted
+++ resolved
@@ -701,7 +701,6 @@
     "*/ping",
 ]
 
-<<<<<<< HEAD
 
 NEL_CULPRITS = {
     # https://w3c.github.io/network-error-logging/#predefined-network-error-types
@@ -750,7 +749,8 @@
     "http.response.headers.truncated": "ERR_RESPONSE_HEADERS_TRUNCATED",
     "http.response.headers.multiple_content_disposition": "ERR_RESPONSE_HEADERS_MULTIPLE_CONTENT_DISPOSITION",
     "http.response.headers.multiple_content_length": "ERR_RESPONSE_HEADERS_MULTIPLE_CONTENT_LENGTH",
-=======
+}
+
 # Generated from https://raw.githubusercontent.com/github-linguist/linguist/master/lib/linguist/languages.yml and our list of platforms/languages
 EXTENSION_LANGUAGE_MAP = {
     "c": "c",
@@ -951,5 +951,4 @@
     "ctl": "visual basic 6.0",
     "dsr": "visual basic 6.0",
     "frm": "visual basic 6.0",
->>>>>>> e0dc96de
 }