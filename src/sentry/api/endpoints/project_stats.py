--- conflicted
+++ resolved
@@ -34,19 +34,13 @@
         **Note:** resolution should not be used unless you're familiar with Sentry
         internals as it's restricted to pre-defined values.
         """
-<<<<<<< HEAD
-        project = Project.objects.get(
-            organization__slug=organization_slug,
-            slug=project_slug,
-        )
-=======
         try:
-            project = Project.objects.get_from_cache(
-                id=project_id,
+            project = Project.objects.get(
+                organization__slug=organization_slug,
+                slug=project_slug,
             )
         except Project.DoesNotExist:
             raise ResourceDoesNotExist
->>>>>>> 87398f51
 
         assert_perm(project, request.user, request.auth)
 
