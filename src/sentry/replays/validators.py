from rest_framework import serializers

VALID_FIELD_SET = (
    "activity",
    "browser",
    "count_dead_clicks",
    "count_errors",
    "count_rage_clicks",
    "count_segments",
    "count_urls",
    "device",
    "dist",
    "duration",
    "environment",
    "error_ids",
    "finished_at",
    "id",
    "is_archived",
    "os",
    "platform",
    "project_id",
    "releases",
    "sdk",
    "started_at",
    "tags",
    "trace_ids",
    "urls",
    "user",
    "clicks",
<<<<<<< HEAD
    "x_info_ids",
    "x_warning_ids",
    "x_error_ids",
    "x_count_infos",
    "x_count_warnings",
    "x_count_errors",
=======
    "info_ids",
    "warning_ids",
    "new_error_ids",
>>>>>>> e2b74689
)


class ReplayValidator(serializers.Serializer):
    statsPeriod = serializers.CharField(
        help_text="""
This defines the range of the time series, relative to now. The range is given in a
`<number><unit>` format. For example `1d` for a one day range. Possible units are `m` for
minutes, `h` for hours, `d` for days and `w` for weeks. You must either provide a
`statsPeriod`, or a `start` and `end`.
""",
        required=False,
    )
    start = serializers.DateTimeField(
        help_text="""
This defines the start of the time series range as an explicit datetime, either in UTC
ISO8601 or epoch seconds. Use along with `end` instead of `statsPeriod`.
""",
        required=False,
    )
    end = serializers.DateTimeField(
        help_text="""
This defines the inclusive end of the time series range as an explicit datetime, either in
UTC ISO8601 or epoch seconds. Use along with `start` instead of `statsPeriod`.
""",
        required=False,
    )
    field = serializers.MultipleChoiceField(
        choices=VALID_FIELD_SET,
        help_text="Specifies a field that should be marshaled in the output. Invalid fields will be rejected.",
        required=False,
    )
    project = serializers.ListField(
        required=False,
        help_text="The ID of the projects to filter by.",
        child=serializers.IntegerField(),
    )
    environment = serializers.CharField(help_text="The environment to filter by.", required=False)
    sort = serializers.CharField(help_text="The field to sort the output by.", required=False)
    query = serializers.CharField(
        help_text="A structured query string to filter the output by.", required=False
    )


class ReplaySelectorValidator(serializers.Serializer):
    statsPeriod = serializers.CharField(
        help_text=(
            "This defines the range of the time series, relative to now. "
            "The range is given in a `<number><unit>` format. "
            "For example `1d` for a one day range. Possible units are `m` for minutes, `h` for hours, `d` for days and `w` for weeks."
            "You must either provide a `statsPeriod`, or a `start` and `end`."
        ),
        required=False,
    )
    start = serializers.DateTimeField(
        help_text="This defines the start of the time series range as an explicit datetime, either in UTC ISO8601 or epoch seconds."
        "Use along with `end` instead of `statsPeriod`.",
        required=False,
    )
    end = serializers.DateTimeField(
        help_text=(
            "This defines the inclusive end of the time series range as an explicit datetime, either in UTC ISO8601 or epoch seconds."
            "Use along with `start` instead of `statsPeriod`."
        ),
        required=False,
    )
    project = serializers.ListField(
        required=False, help_text="The ID of the projects to filter by."
    )
    sort = serializers.CharField(help_text="The field to sort the output by.", required=False)<|MERGE_RESOLUTION|>--- conflicted
+++ resolved
@@ -27,18 +27,9 @@
     "urls",
     "user",
     "clicks",
-<<<<<<< HEAD
-    "x_info_ids",
-    "x_warning_ids",
-    "x_error_ids",
-    "x_count_infos",
-    "x_count_warnings",
-    "x_count_errors",
-=======
     "info_ids",
     "warning_ids",
     "new_error_ids",
->>>>>>> e2b74689
 )
 
 
