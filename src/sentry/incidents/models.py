--- conflicted
+++ resolved
@@ -578,12 +578,11 @@
 
     @property
     def target(self):
+        if self.target_identifier is None:
+            return None
+
         if self.target_type == self.TargetType.USER.value:
-<<<<<<< HEAD
             return user_service.get_user(user_id=int(self.target_identifier))
-=======
-            return user_service.get_user(user_id=self.target_identifier)
->>>>>>> 209c4b20
         elif self.target_type == self.TargetType.TEAM.value:
             try:
                 return Team.objects.get(id=int(self.target_identifier))
