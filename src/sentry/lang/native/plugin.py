--- conflicted
+++ resolved
@@ -18,10 +18,7 @@
     APPLE_SDK_MAPPING
 from sentry.utils.native import parse_addr
 from sentry.stacktraces import StacktraceProcessor
-<<<<<<< HEAD
-=======
 from sentry.reprocessing import report_processing_issue
->>>>>>> 142647f3
 
 
 logger = logging.getLogger(__name__)
@@ -354,10 +351,7 @@
     def __init__(self, *args, **kwargs):
         StacktraceProcessor.__init__(self, *args, **kwargs)
         debug_meta = self.data.get('debug_meta')
-<<<<<<< HEAD
         self.sym = None
-=======
->>>>>>> 142647f3
         if debug_meta:
             self.available = True
             self.debug_meta = debug_meta
@@ -367,13 +361,9 @@
 
     def close(self):
         StacktraceProcessor.close(self)
-<<<<<<< HEAD
         if self.sym is not None:
             self.sym.close()
             self.sym = None
-=======
-        self.sym.close()
->>>>>>> 142647f3
 
     def preprocess_related_data(self):
         if not self.available:
@@ -421,11 +411,6 @@
         try:
             sfrm = self.sym.symbolize_frame(sym_frame, self.sdk_info)
         except SymbolicationFailed as e:
-<<<<<<< HEAD
-            if e.is_user_fixable or e.is_sdk_failure:
-                errors.append({
-                    'type': EventError.NATIVE_INTERNAL_FAILURE,
-=======
             # User fixable but fatal errors are reported as processing
             # issues.
             if e.is_user_fixable and e.is_fatal:
@@ -451,7 +436,6 @@
             if e.is_user_fixable or e.is_sdk_failure:
                 errors.append({
                     'type': e.type,
->>>>>>> 142647f3
                     'image_uuid': e.image_uuid,
                     'image_path': e.image_path,
                     'image_arch': e.image_arch,
@@ -491,17 +475,12 @@
             new_frame['instruction_addr'] = '0x%x' % parse_addr(
                 sfrm['instruction_addr'])
 
-<<<<<<< HEAD
-        in_app = self.sym.is_in_app(sym_frame)
-        new_frame['in_app'] = raw_frame['in_app'] = in_app
-=======
         # Trust the original client's assessment about if somethign is
         # in_app if the client sent something along.
         if frame.get('in_app') is None:
             in_app = self.sym.is_in_app(sym_frame)
             new_frame['in_app'] = raw_frame['in_app'] = in_app
 
->>>>>>> 142647f3
         return [new_frame], [raw_frame], errors
 
 
