--- conflicted
+++ resolved
@@ -105,12 +105,9 @@
     ORGANIZATION_MEMBER_TEAM_UPDATE = 26
     ORGANIZATION_SLUG_RESERVATION_UPDATE = 27
     API_KEY_UPDATE = 28
-<<<<<<< HEAD
-    API_TOKEN_UPDATE = 29
-    ORG_AUTH_TOKEN_UPDATE = 29
-=======
     PARTNER_ACCOUNT_UPDATE = 29
->>>>>>> f86f60e8
+    API_TOKEN_UPDATE = 30
+    ORG_AUTH_TOKEN_UPDATE = 31
 
     @classmethod
     def as_choices(cls):
