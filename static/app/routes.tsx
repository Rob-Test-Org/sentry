--- conflicted
+++ resolved
@@ -47,13 +47,8 @@
 
 export const SafeLazyLoad = errorHandler(LazyLoad);
 
-<<<<<<< HEAD
-export type PromisedImport<C> = Promise<{default: C}>;
-export type ComponentType = React.ComponentType<any>;
-=======
 // NOTE: makeLazyloadComponent is exported for use in the sentry.io (getsentry)
 // pirvate routing tree.
->>>>>>> f874d0e3
 
 /**
  * Factory function to produce a component that will render the SafeLazyLoad
