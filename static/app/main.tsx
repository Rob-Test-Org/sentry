import {browserHistory, Router, RouterContext} from 'react-router';

import DemoHeader from 'sentry/components/demo/demoHeader';
import ThemeAndStyleProvider from 'sentry/components/themeAndStyleProvider';
import {routes} from 'sentry/routes';
import ConfigStore from 'sentry/stores/configStore';
import {PersistedStoreProvider} from 'sentry/stores/persistedStore';
import {RouteContext} from 'sentry/views/routeContext';

<<<<<<< HEAD
import {PersistedStoreProvider} from './stores/persistedStore';
import RouteAnalyticsContextProvider from './views/routeAnalyticsContextProvider';
=======
/**
 * Renders our compatability RouteContext.Provider. This will go away with
 * react-router v6.
 */
function renderRouter(props: any) {
  return (
    <RouteContext.Provider value={props}>
      <RouterContext {...props} />
    </RouteContext.Provider>
  );
}
>>>>>>> f874d0e3

function Main() {
  return (
    <ThemeAndStyleProvider>
      <PersistedStoreProvider>
        {ConfigStore.get('demoMode') && <DemoHeader />}
<<<<<<< HEAD
        <Router
          history={browserHistory}
          render={props => (
            <RouteAnalyticsContextProvider {...props}>
              <RouteContext.Provider value={props}>
                <RouterContext {...props} />
              </RouteContext.Provider>
            </RouteAnalyticsContextProvider>
          )}
        >
=======
        <Router history={browserHistory} render={renderRouter}>
>>>>>>> f874d0e3
          {routes()}
        </Router>
      </PersistedStoreProvider>
    </ThemeAndStyleProvider>
  );
}

export default Main;<|MERGE_RESOLUTION|>--- conflicted
+++ resolved
@@ -7,42 +7,27 @@
 import {PersistedStoreProvider} from 'sentry/stores/persistedStore';
 import {RouteContext} from 'sentry/views/routeContext';
 
-<<<<<<< HEAD
-import {PersistedStoreProvider} from './stores/persistedStore';
 import RouteAnalyticsContextProvider from './views/routeAnalyticsContextProvider';
-=======
 /**
  * Renders our compatability RouteContext.Provider. This will go away with
  * react-router v6.
  */
 function renderRouter(props: any) {
   return (
-    <RouteContext.Provider value={props}>
-      <RouterContext {...props} />
-    </RouteContext.Provider>
+    <RouteAnalyticsContextProvider {...props}>
+      <RouteContext.Provider value={props}>
+        <RouterContext {...props} />
+      </RouteContext.Provider>
+    </RouteAnalyticsContextProvider>
   );
 }
->>>>>>> f874d0e3
 
 function Main() {
   return (
     <ThemeAndStyleProvider>
       <PersistedStoreProvider>
         {ConfigStore.get('demoMode') && <DemoHeader />}
-<<<<<<< HEAD
-        <Router
-          history={browserHistory}
-          render={props => (
-            <RouteAnalyticsContextProvider {...props}>
-              <RouteContext.Provider value={props}>
-                <RouterContext {...props} />
-              </RouteContext.Provider>
-            </RouteAnalyticsContextProvider>
-          )}
-        >
-=======
         <Router history={browserHistory} render={renderRouter}>
->>>>>>> f874d0e3
           {routes()}
         </Router>
       </PersistedStoreProvider>
