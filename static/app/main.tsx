import {browserHistory, Router, RouterContext} from 'react-router';
import {QueryClient, QueryClientProvider} from '@tanstack/react-query';
<<<<<<< HEAD
import {ReactQueryDevtools} from '@tanstack/react-query-devtools';
=======
>>>>>>> 7c8670c9

import DemoHeader from 'sentry/components/demo/demoHeader';
import ThemeAndStyleProvider from 'sentry/components/themeAndStyleProvider';
import {routes} from 'sentry/routes';
import ConfigStore from 'sentry/stores/configStore';
import {PersistedStoreProvider} from 'sentry/stores/persistedStore';
import {RouteContext} from 'sentry/views/routeContext';

/**
 * Renders our compatability RouteContext.Provider. This will go away with
 * react-router v6.
 */
function renderRouter(props: any) {
  return (
    <RouteContext.Provider value={props}>
      <RouterContext {...props} />
    </RouteContext.Provider>
  );
}

<<<<<<< HEAD
// Create a client to our app
=======
>>>>>>> 7c8670c9
const queryClient = new QueryClient();

function Main() {
  return (
    <ThemeAndStyleProvider>
      <QueryClientProvider client={queryClient}>
        <PersistedStoreProvider>
          {ConfigStore.get('demoMode') && <DemoHeader />}
          <Router history={browserHistory} render={renderRouter}>
            {routes()}
          </Router>
        </PersistedStoreProvider>
<<<<<<< HEAD
        <ReactQueryDevtools />
=======
>>>>>>> 7c8670c9
      </QueryClientProvider>
    </ThemeAndStyleProvider>
  );
}

export default Main;<|MERGE_RESOLUTION|>--- conflicted
+++ resolved
@@ -1,9 +1,6 @@
 import {browserHistory, Router, RouterContext} from 'react-router';
 import {QueryClient, QueryClientProvider} from '@tanstack/react-query';
-<<<<<<< HEAD
 import {ReactQueryDevtools} from '@tanstack/react-query-devtools';
-=======
->>>>>>> 7c8670c9
 
 import DemoHeader from 'sentry/components/demo/demoHeader';
 import ThemeAndStyleProvider from 'sentry/components/themeAndStyleProvider';
@@ -24,10 +21,6 @@
   );
 }
 
-<<<<<<< HEAD
-// Create a client to our app
-=======
->>>>>>> 7c8670c9
 const queryClient = new QueryClient();
 
 function Main() {
@@ -40,10 +33,7 @@
             {routes()}
           </Router>
         </PersistedStoreProvider>
-<<<<<<< HEAD
         <ReactQueryDevtools />
-=======
->>>>>>> 7c8670c9
       </QueryClientProvider>
     </ThemeAndStyleProvider>
   );
