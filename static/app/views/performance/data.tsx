import {Location} from 'history';

import {COL_WIDTH_UNDEFINED} from 'sentry/components/gridEditable';
import {ALL_ACCESS_PROJECTS} from 'sentry/constants/pageFilters';
import {t} from 'sentry/locale';
import {NewQuery, Organization, Project, SelectValue} from 'sentry/types';
import EventView from 'sentry/utils/discover/eventView';
import {WEB_VITAL_DETAILS} from 'sentry/utils/performance/vitals/constants';
import {decodeScalar} from 'sentry/utils/queryString';
import {MutableSearch} from 'sentry/utils/tokenizeSearch';
import {getCurrentTrendParameter} from 'sentry/views/performance/trends/utils';

import {getCurrentLandingDisplay, LandingDisplayField} from './landing/utils';
import {
  getVitalDetailTableMehStatusFunction,
  getVitalDetailTablePoorStatusFunction,
  vitalNameFromLocation,
} from './vitalDetail/utils';

export const DEFAULT_STATS_PERIOD = '24h';
export const DEFAULT_PROJECT_THRESHOLD_METRIC = 'duration';
export const DEFAULT_PROJECT_THRESHOLD = 300;

export const COLUMN_TITLES = [
  'transaction',
  'project',
  'tpm',
  'p50',
  'p95',
  'failure rate',
  'apdex',
  'users',
  'user misery',
];

export enum PERFORMANCE_TERM {
  TPM = 'tpm',
  THROUGHPUT = 'throughput',
  FAILURE_RATE = 'failureRate',
  P50 = 'p50',
  P75 = 'p75',
  P95 = 'p95',
  P99 = 'p99',
  LCP = 'lcp',
  FCP = 'fcp',
  FID = 'fid',
  CLS = 'cls',
  STATUS_BREAKDOWN = 'statusBreakdown',
  DURATION_DISTRIBUTION = 'durationDistribution',
  USER_MISERY = 'userMisery',
  APDEX = 'apdex',
  APP_START_COLD = 'appStartCold',
  APP_START_WARM = 'appStartWarm',
  SLOW_FRAMES = 'slowFrames',
  FROZEN_FRAMES = 'frozenFrames',
  STALL_PERCENTAGE = 'stallPercentage',
  MOST_ISSUES = 'mostIssues',
  MOST_ERRORS = 'mostErrors',
  SLOW_HTTP_SPANS = 'slowHTTPSpans',
}

export type TooltipOption = SelectValue<string> & {
  tooltip: string;
};

export function getAxisOptions(organization: Organization): TooltipOption[] {
  return [
    {
      tooltip: getTermHelp(organization, PERFORMANCE_TERM.APDEX),
      value: 'apdex()',
      label: t('Apdex'),
    },
    {
      tooltip: getTermHelp(organization, PERFORMANCE_TERM.TPM),
      value: 'tpm()',
      label: t('Transactions Per Minute'),
    },
    {
      tooltip: getTermHelp(organization, PERFORMANCE_TERM.FAILURE_RATE),
      value: 'failure_rate()',
      label: t('Failure Rate'),
    },
    {
      tooltip: getTermHelp(organization, PERFORMANCE_TERM.P50),
      value: 'p50()',
      label: t('p50 Duration'),
    },
    {
      tooltip: getTermHelp(organization, PERFORMANCE_TERM.P95),
      value: 'p95()',
      label: t('p95 Duration'),
    },
    {
      tooltip: getTermHelp(organization, PERFORMANCE_TERM.P99),
      value: 'p99()',
      label: t('p99 Duration'),
    },
  ];
}

export type AxisOption = TooltipOption & {
  field: string;
  label: string;
  backupOption?: AxisOption;
  isDistribution?: boolean;
  isLeftDefault?: boolean;
  isRightDefault?: boolean;
};

export function getFrontendAxisOptions(organization: Organization): AxisOption[] {
  return [
    {
      tooltip: getTermHelp(organization, PERFORMANCE_TERM.LCP),
      value: `p75(lcp)`,
      label: t('LCP p75'),
      field: 'p75(measurements.lcp)',
      isLeftDefault: true,
      backupOption: {
        tooltip: getTermHelp(organization, PERFORMANCE_TERM.FCP),
        value: `p75(fcp)`,
        label: t('FCP p75'),
        field: 'p75(measurements.fcp)',
      },
    },
    {
      tooltip: getTermHelp(organization, PERFORMANCE_TERM.DURATION_DISTRIBUTION),
      value: 'lcp_distribution',
      label: t('LCP Distribution'),
      field: 'measurements.lcp',
      isDistribution: true,
      isRightDefault: true,
      backupOption: {
        tooltip: getTermHelp(organization, PERFORMANCE_TERM.DURATION_DISTRIBUTION),
        value: 'fcp_distribution',
        label: t('FCP Distribution'),
        field: 'measurements.fcp',
        isDistribution: true,
      },
    },
    {
      tooltip: getTermHelp(organization, PERFORMANCE_TERM.TPM),
      value: 'tpm()',
      label: t('Transactions Per Minute'),
      field: 'tpm()',
    },
  ];
}

export function getFrontendOtherAxisOptions(organization: Organization): AxisOption[] {
  return [
    {
      tooltip: getTermHelp(organization, PERFORMANCE_TERM.P50),
      value: `p50()`,
      label: t('Duration p50'),
      field: 'p50(transaction.duration)',
    },
    {
      tooltip: getTermHelp(organization, PERFORMANCE_TERM.P75),
      value: `p75()`,
      label: t('Duration p75'),
      field: 'p75(transaction.duration)',
      isLeftDefault: true,
    },
    {
      tooltip: getTermHelp(organization, PERFORMANCE_TERM.P95),
      value: `p95()`,
      label: t('Duration p95'),
      field: 'p95(transaction.duration)',
    },
    {
      tooltip: getTermHelp(organization, PERFORMANCE_TERM.DURATION_DISTRIBUTION),
      value: 'duration_distribution',
      label: t('Duration Distribution'),
      field: 'transaction.duration',
      isDistribution: true,
      isRightDefault: true,
    },
  ];
}

export function getBackendAxisOptions(organization: Organization): AxisOption[] {
  return [
    {
      tooltip: getTermHelp(organization, PERFORMANCE_TERM.P50),
      value: `p50()`,
      label: t('Duration p50'),
      field: 'p50(transaction.duration)',
    },
    {
      tooltip: getTermHelp(organization, PERFORMANCE_TERM.P75),
      value: `p75()`,
      label: t('Duration p75'),
      field: 'p75(transaction.duration)',
      isLeftDefault: true,
    },
    {
      tooltip: getTermHelp(organization, PERFORMANCE_TERM.P95),
      value: `p95()`,
      label: t('Duration p95'),
      field: 'p95(transaction.duration)',
    },
    {
      tooltip: getTermHelp(organization, PERFORMANCE_TERM.P99),
      value: `p99()`,
      label: t('Duration p99'),
      field: 'p99(transaction.duration)',
    },
    {
      tooltip: getTermHelp(organization, PERFORMANCE_TERM.TPM),
      value: 'tpm()',
      label: t('Transactions Per Minute'),
      field: 'tpm()',
    },
    {
      tooltip: getTermHelp(organization, PERFORMANCE_TERM.FAILURE_RATE),
      value: 'failure_rate()',
      label: t('Failure Rate'),
      field: 'failure_rate()',
    },
    {
      tooltip: getTermHelp(organization, PERFORMANCE_TERM.DURATION_DISTRIBUTION),
      value: 'duration_distribution',
      label: t('Duration Distribution'),
      field: 'transaction.duration',
      isDistribution: true,
      isRightDefault: true,
    },
    {
      tooltip: getTermHelp(organization, PERFORMANCE_TERM.APDEX),
      value: 'apdex()',
      label: t('Apdex'),
      field: 'apdex()',
    },
  ];
}

export function getMobileAxisOptions(organization: Organization): AxisOption[] {
  return [
    {
      tooltip: getTermHelp(organization, PERFORMANCE_TERM.APP_START_COLD),
      value: `p50(measurements.app_start_cold)`,
      label: t('Cold Start Duration p50'),
      field: 'p50(measurements.app_start_cold)',
    },
    {
      tooltip: getTermHelp(organization, PERFORMANCE_TERM.APP_START_COLD),
      value: `p75(measurements.app_start_cold)`,
      label: t('Cold Start Duration p75'),
      field: 'p75(measurements.app_start_cold)',
      isLeftDefault: true,
    },
    {
      tooltip: getTermHelp(organization, PERFORMANCE_TERM.APP_START_COLD),
      value: `p95(measurements.app_start_cold)`,
      label: t('Cold Start Duration p95'),
      field: 'p95(measurements.app_start_cold)',
    },
    {
      tooltip: getTermHelp(organization, PERFORMANCE_TERM.APP_START_COLD),
      value: `p99(measurements.app_start_cold)`,
      label: t('Cold Start Duration p99'),
      field: 'p99(measurements.app_start_cold)',
    },
    {
      tooltip: getTermHelp(organization, PERFORMANCE_TERM.DURATION_DISTRIBUTION),
      value: 'app_start_cold_distribution',
      label: t('Cold Start Distribution'),
      field: 'measurements.app_start_cold',
      isDistribution: true,
      isRightDefault: true,
    },
    {
      tooltip: getTermHelp(organization, PERFORMANCE_TERM.APP_START_WARM),
      value: `p50(measurements.app_start_warm)`,
      label: t('Warm Start Duration p50'),
      field: 'p50(measurements.app_start_warm)',
    },
    {
      tooltip: getTermHelp(organization, PERFORMANCE_TERM.APP_START_WARM),
      value: `p75(measurements.app_start_warm)`,
      label: t('Warm Start Duration p75'),
      field: 'p75(measurements.app_start_warm)',
    },
    {
      tooltip: getTermHelp(organization, PERFORMANCE_TERM.APP_START_WARM),
      value: `p95(measurements.app_start_warm)`,
      label: t('Warm Start Duration p95'),
      field: 'p95(measurements.app_start_warm)',
    },
    {
      tooltip: getTermHelp(organization, PERFORMANCE_TERM.APP_START_WARM),
      value: `p99(measurements.app_start_warm)`,
      label: t('Warm Start Duration p99'),
      field: 'p99(measurements.app_start_warm)',
    },
    {
      tooltip: getTermHelp(organization, PERFORMANCE_TERM.DURATION_DISTRIBUTION),
      value: 'app_start_warm_distribution',
      label: t('Warm Start Distribution'),
      field: 'measurements.app_start_warm',
      isDistribution: true,
    },
    {
      tooltip: getTermHelp(organization, PERFORMANCE_TERM.TPM),
      value: 'tpm()',
      label: t('Transactions Per Minute'),
      field: 'tpm()',
    },
    {
      tooltip: getTermHelp(organization, PERFORMANCE_TERM.FAILURE_RATE),
      value: 'failure_rate()',
      label: t('Failure Rate'),
      field: 'failure_rate()',
    },
  ];
}

type TermFormatter = (organization: Organization) => string;

export const PERFORMANCE_TERMS: Record<PERFORMANCE_TERM, TermFormatter> = {
  tpm: () => t('TPM is the number of recorded transaction events per minute.'),
  throughput: () =>
    t('Throughput is the number of recorded transaction events per minute.'),
  failureRate: () =>
    t(
      'Failure rate is the percentage of recorded transactions that had a known and unsuccessful status.'
    ),
  p50: () => t('p50 indicates the duration that 50% of transactions are faster than.'),
  p75: () => t('p75 indicates the duration that 75% of transactions are faster than.'),
  p95: () => t('p95 indicates the duration that 95% of transactions are faster than.'),
  p99: () => t('p99 indicates the duration that 99% of transactions are faster than.'),
  lcp: () =>
    t('Largest contentful paint (LCP) is a web vital meant to represent user load times'),
  fcp: () =>
    t('First contentful paint (FCP) is a web vital meant to represent user load times'),
  fid: () =>
    t(
      'First input delay (FID) is a web vital representing load for the first user interaction on a page.'
    ),
  cls: () =>
    t(
      'Cumulative layout shift (CLS) is a web vital measuring unexpected visual shifting a user experiences.'
    ),
  statusBreakdown: () =>
    t(
      'The breakdown of transaction statuses. This may indicate what type of failure it is.'
    ),
  durationDistribution: () =>
    t(
      'Distribution buckets counts of transactions at specifics times for your current date range'
    ),
  userMisery: () =>
    t(
      "User Misery is a score that represents the number of unique users who have experienced load times 4x the project's configured threshold. Adjust project threshold in project performance settings."
    ),
  apdex: () =>
    t(
      'Apdex is the ratio of both satisfactory and tolerable response times to all response times. To adjust the tolerable threshold, go to project performance settings.'
    ),
  appStartCold: () =>
    t('Cold start is a measure of the application start up time from scratch.'),
  appStartWarm: () =>
    t('Warm start is a measure of the application start up time while still in memory.'),
  slowFrames: () => t('The count of the number of slow frames in the transaction.'),
  frozenFrames: () => t('The count of the number of frozen frames in the transaction.'),
  mostErrors: () => t('Transactions with the most associated errors.'),
  mostIssues: () => t('The most instances of an issue for a related transaction.'),
  slowHTTPSpans: () => t('The transactions with the slowest spans of a certain type.'),
  stallPercentage: () =>
    t(
      'The percentage of the transaction duration in which the application is in a stalled state.'
    ),
};

export function getTermHelp(
  organization: Organization,
  term: keyof typeof PERFORMANCE_TERMS
): string {
  if (!PERFORMANCE_TERMS.hasOwnProperty(term)) {
    return '';
  }
  return PERFORMANCE_TERMS[term](organization);
}

function shouldAddDefaultConditions(location: Location) {
  const {query} = location;
  const searchQuery = decodeScalar(query.query, '');
  const isDefaultQuery = decodeScalar(query.isDefaultQuery);
  return !searchQuery && isDefaultQuery !== 'false';
}

function generateGenericPerformanceEventView(
  location: Location,
  isMetricsData: boolean
): EventView {
  const {query} = location;

  const fields = [
    'team_key_transaction',
    'transaction',
    'project',
    'tpm()',
    'p50()',
    'p95()',
    'failure_rate()',
    'apdex()',
    'count_unique(user)',
    'count_miserable(user)',
    'user_misery()',
  ];

  const hasStartAndEnd = query.start && query.end;
  const savedQuery: NewQuery = {
    id: undefined,
    name: t('Performance'),
    query: 'event.type:transaction',
    projects: [],
    fields,
    version: 2,
  };

  const widths = Array(savedQuery.fields.length).fill(COL_WIDTH_UNDEFINED);
  widths[savedQuery.fields.length - 1] = '110';
  savedQuery.widths = widths;

  if (!query.statsPeriod && !hasStartAndEnd) {
    savedQuery.range = DEFAULT_STATS_PERIOD;
  }
  savedQuery.orderby = decodeScalar(query.sort, '-tpm');

  const searchQuery = decodeScalar(query.query, '');
  const conditions = new MutableSearch(searchQuery);

<<<<<<< HEAD
=======
  // This is not an override condition since we want the duration to appear in the search bar as a default.
  if (shouldAddDefaultConditions(location) && !isMetricsData) {
    conditions.setFilterValues('transaction.duration', ['<15m']);
  }

>>>>>>> bc082a8b
  // If there is a bare text search, we want to treat it as a search
  // on the transaction name.
  if (conditions.freeText.length > 0) {
    // the query here is a user entered condition, no need to escape it
    conditions.setFilterValues(
      'transaction',
      [`*${conditions.freeText.join(' ')}*`],
      false
    );
    conditions.freeText = [];
  }
  savedQuery.query = conditions.formatString();

  const eventView = EventView.fromNewQueryWithLocation(savedQuery, location);
  // event.type is not a valid metric tag, so it will be added to the query only
  // in case the metric switch is disabled (for now).
  if (!isMetricsData) {
    eventView.additionalConditions.addFilterValues('event.type', ['transaction']);
  }

  if (query.trendParameter) {
    // projects and projectIds are not necessary here since trendParameter will always
    // be present in location and will not be determined based on the project type
    const trendParameter = getCurrentTrendParameter(location, [], []);
    if (Boolean(WEB_VITAL_DETAILS[trendParameter.column])) {
      eventView.additionalConditions.addFilterValues('has', [trendParameter.column]);
    }
  }

  return eventView;
}

function generateBackendPerformanceEventView(
  location: Location,
  isMetricsData: boolean
): EventView {
  const {query} = location;

  const fields = [
    'team_key_transaction',
    'transaction',
    'project',
    'transaction.op',
    'http.method',
    'tpm()',
    'p50()',
    'p95()',
    'failure_rate()',
    'apdex()',
    'count_unique(user)',
    'count_miserable(user)',
    'user_misery()',
  ];

  const hasStartAndEnd = query.start && query.end;
  const savedQuery: NewQuery = {
    id: undefined,
    name: t('Performance'),
    query: 'event.type:transaction',
    projects: [],
    fields,
    version: 2,
  };

  const widths = Array(savedQuery.fields.length).fill(COL_WIDTH_UNDEFINED);
  widths[savedQuery.fields.length - 1] = '110';
  savedQuery.widths = widths;

  if (!query.statsPeriod && !hasStartAndEnd) {
    savedQuery.range = DEFAULT_STATS_PERIOD;
  }
  savedQuery.orderby = decodeScalar(query.sort, '-tpm');

  const searchQuery = decodeScalar(query.query, '');
  const conditions = new MutableSearch(searchQuery);
<<<<<<< HEAD
=======

  // This is not an override condition since we want the duration to appear in the search bar as a default.
  if (shouldAddDefaultConditions(location) && !isMetricsData) {
    conditions.setFilterValues('transaction.duration', ['<15m']);
  }

>>>>>>> bc082a8b
  // If there is a bare text search, we want to treat it as a search
  // on the transaction name.
  if (conditions.freeText.length > 0) {
    // the query here is a user entered condition, no need to escape it
    conditions.setFilterValues(
      'transaction',
      [`*${conditions.freeText.join(' ')}*`],
      false
    );
    conditions.freeText = [];
  }
  savedQuery.query = conditions.formatString();

  const eventView = EventView.fromNewQueryWithLocation(savedQuery, location);

  // event.type is not a valid metric tag, so it will be added to the query only
  // in case the metric switch is disabled (for now).
  if (!isMetricsData) {
    eventView.additionalConditions.addFilterValues('event.type', ['transaction']);
  }

  return eventView;
}

function generateMobilePerformanceEventView(
  location: Location,
  projects: Project[],
  genericEventView: EventView,
  isMetricsData: boolean
): EventView {
  const {query} = location;

  const fields = [
    'team_key_transaction',
    'transaction',
    'project',
    'transaction.op',
    'tpm()',
    'p75(measurements.app_start_cold)',
    'p75(measurements.app_start_warm)',
    'p75(measurements.frames_slow_rate)',
    'p75(measurements.frames_frozen_rate)',
  ];

  // At this point, all projects are mobile projects.
  // If in addition to that, all projects are react-native projects,
  // then show the stall percentage as well.
  const projectIds = genericEventView.project;
  if (projectIds.length > 0 && projectIds[0] !== ALL_ACCESS_PROJECTS) {
    const selectedProjects = projects.filter(p =>
      projectIds.includes(parseInt(p.id, 10))
    );
    if (
      selectedProjects.length > 0 &&
      selectedProjects.every(project => project.platform === 'react-native')
    ) {
      // TODO(tonyx): remove these once the SDKs are ready
      fields.pop();
      fields.pop();

      fields.push('p75(measurements.stall_percentage)');
    }
  }

  const hasStartAndEnd = query.start && query.end;
  const savedQuery: NewQuery = {
    id: undefined,
    name: t('Performance'),
    query: 'event.type:transaction',
    projects: [],
    fields: [...fields, 'count_unique(user)', 'count_miserable(user)', 'user_misery()'],
    version: 2,
  };

  const widths = Array(savedQuery.fields.length).fill(COL_WIDTH_UNDEFINED);
  widths[savedQuery.fields.length - 1] = '110';
  savedQuery.widths = widths;

  if (!query.statsPeriod && !hasStartAndEnd) {
    savedQuery.range = DEFAULT_STATS_PERIOD;
  }
  savedQuery.orderby = decodeScalar(query.sort, '-tpm');

  const searchQuery = decodeScalar(query.query, '');
  const conditions = new MutableSearch(searchQuery);

<<<<<<< HEAD
=======
  // This is not an override condition since we want the duration to appear in the search bar as a default.
  if (shouldAddDefaultConditions(location) && !isMetricsData) {
    conditions.setFilterValues('transaction.duration', ['<15m']);
  }

>>>>>>> bc082a8b
  // If there is a bare text search, we want to treat it as a search
  // on the transaction name.
  if (conditions.freeText.length > 0) {
    // the query here is a user entered condition, no need to escape it
    conditions.setFilterValues(
      'transaction',
      [`*${conditions.freeText.join(' ')}*`],
      false
    );
    conditions.freeText = [];
  }
  savedQuery.query = conditions.formatString();

  const eventView = EventView.fromNewQueryWithLocation(savedQuery, location);

  // event.type is not a valid metric tag, so it will be added to the query only
  // in case the metric switch is disabled (for now).
  if (!isMetricsData) {
    eventView.additionalConditions.addFilterValues('event.type', ['transaction']);
  }

  return eventView;
}

function generateFrontendPageloadPerformanceEventView(
  location: Location,
  isMetricsData: boolean
): EventView {
  const {query} = location;

  const fields = [
    'team_key_transaction',
    'transaction',
    'project',
    'tpm()',
    'p75(measurements.fcp)',
    'p75(measurements.lcp)',
    'p75(measurements.fid)',
    'p75(measurements.cls)',
    'count_unique(user)',
    'count_miserable(user)',
    'user_misery()',
  ];

  const hasStartAndEnd = query.start && query.end;
  const savedQuery: NewQuery = {
    id: undefined,
    name: t('Performance'),
    query: 'event.type:transaction',
    projects: [],
    fields,
    version: 2,
  };

  const widths = Array(savedQuery.fields.length).fill(COL_WIDTH_UNDEFINED);
  widths[savedQuery.fields.length - 1] = '110';
  savedQuery.widths = widths;

  if (!query.statsPeriod && !hasStartAndEnd) {
    savedQuery.range = DEFAULT_STATS_PERIOD;
  }
  savedQuery.orderby = decodeScalar(query.sort, '-tpm');

  const searchQuery = decodeScalar(query.query, '');
  const conditions = new MutableSearch(searchQuery);

<<<<<<< HEAD
=======
  // This is not an override condition since we want the duration to appear in the search bar as a default.
  if (shouldAddDefaultConditions(location) && !isMetricsData) {
    conditions.setFilterValues('transaction.duration', ['<15m']);
  }

>>>>>>> bc082a8b
  // If there is a bare text search, we want to treat it as a search
  // on the transaction name.
  if (conditions.freeText.length > 0) {
    // the query here is a user entered condition, no need to escape it
    conditions.setFilterValues(
      'transaction',
      [`*${conditions.freeText.join(' ')}*`],
      false
    );
    conditions.freeText = [];
  }
  savedQuery.query = conditions.formatString();

  const eventView = EventView.fromNewQueryWithLocation(savedQuery, location);

  // event.type and transaction.op are not valid metric tags, so they will be added to the query only
  // in case the metric switch is disabled (for now).
  if (!isMetricsData) {
    eventView.additionalConditions.addFilterValues('event.type', ['transaction']);
    eventView.additionalConditions.addFilterValues('transaction.op', ['pageload']);
  }

  return eventView;
}

function generateFrontendOtherPerformanceEventView(
  location: Location,
  isMetricsData: boolean
): EventView {
  const {query} = location;

  const fields = [
    'team_key_transaction',
    'transaction',
    'project',
    'transaction.op',
    'tpm()',
    'p50(transaction.duration)',
    'p75(transaction.duration)',
    'p95(transaction.duration)',
    'count_unique(user)',
    'count_miserable(user)',
    'user_misery()',
  ];

  const hasStartAndEnd = query.start && query.end;
  const savedQuery: NewQuery = {
    id: undefined,
    name: t('Performance'),
    query: 'event.type:transaction',
    projects: [],
    fields,
    version: 2,
  };

  const widths = Array(savedQuery.fields.length).fill(COL_WIDTH_UNDEFINED);
  widths[savedQuery.fields.length - 1] = '110';
  savedQuery.widths = widths;

  if (!query.statsPeriod && !hasStartAndEnd) {
    savedQuery.range = DEFAULT_STATS_PERIOD;
  }
  savedQuery.orderby = decodeScalar(query.sort, '-tpm');

  const searchQuery = decodeScalar(query.query, '');
  const conditions = new MutableSearch(searchQuery);

<<<<<<< HEAD
=======
  // This is not an override condition since we want the duration to appear in the search bar as a default.
  if (shouldAddDefaultConditions(location) && !isMetricsData) {
    conditions.setFilterValues('transaction.duration', ['<15m']);
  }

>>>>>>> bc082a8b
  // If there is a bare text search, we want to treat it as a search
  // on the transaction name.
  if (conditions.freeText.length > 0) {
    // the query here is a user entered condition, no need to escape it
    conditions.setFilterValues(
      'transaction',
      [`*${conditions.freeText.join(' ')}*`],
      false
    );
    conditions.freeText = [];
  }
  savedQuery.query = conditions.formatString();

  const eventView = EventView.fromNewQueryWithLocation(savedQuery, location);

  // event.type and !transaction.op are not valid metric tags, so they will be added to the query only
  // in case the metric switch is disabled (for now).
  if (!isMetricsData) {
    eventView.additionalConditions.addFilterValues('event.type', ['transaction']);
  }

  return eventView;
}

export function generatePerformanceEventView(
  location: Location,
  projects: Project[],
  {isTrends = false, isMetricsData = false} = {}
) {
  const eventView = generateGenericPerformanceEventView(location, isMetricsData);

  if (isTrends) {
    return eventView;
  }

  const display = getCurrentLandingDisplay(location, projects, eventView);
  switch (display?.field) {
    case LandingDisplayField.FRONTEND_PAGELOAD:
      return generateFrontendPageloadPerformanceEventView(location, isMetricsData);
    case LandingDisplayField.FRONTEND_OTHER:
      return generateFrontendOtherPerformanceEventView(location, isMetricsData);
    case LandingDisplayField.BACKEND:
      return generateBackendPerformanceEventView(location, isMetricsData);
    case LandingDisplayField.MOBILE:
      return generateMobilePerformanceEventView(
        location,
        projects,
        eventView,
        isMetricsData
      );
    default:
      return eventView;
  }
}

export function generatePerformanceVitalDetailView(
  location: Location,
  isMetricsData: boolean
): EventView {
  const {query} = location;

  const vitalName = vitalNameFromLocation(location);

  const hasStartAndEnd = query.start && query.end;
  const savedQuery: NewQuery = {
    id: undefined,
    name: t('Vitals Performance Details'),
    query: 'event.type:transaction',
    projects: [],
    fields: [
      'team_key_transaction',
      'transaction',
      'project',
      'count_unique(user)',
      'count()',
      `p50(${vitalName})`,
      `p75(${vitalName})`,
      `p95(${vitalName})`,
      getVitalDetailTablePoorStatusFunction(vitalName),
      getVitalDetailTableMehStatusFunction(vitalName),
    ],
    version: 2,
  };

  if (!query.statsPeriod && !hasStartAndEnd) {
    savedQuery.range = DEFAULT_STATS_PERIOD;
  }
  savedQuery.orderby = decodeScalar(query.sort, '-count');

  const searchQuery = decodeScalar(query.query, '');
  const conditions = new MutableSearch(searchQuery);

  // If there is a bare text search, we want to treat it as a search
  // on the transaction name.
  if (conditions.freeText.length > 0) {
    // the query here is a user entered condition, no need to escape it
    conditions.setFilterValues(
      'transaction',
      [`*${conditions.freeText.join(' ')}*`],
      false
    );
    conditions.freeText = [];
  }
  savedQuery.query = conditions.formatString();

  const eventView = EventView.fromNewQueryWithLocation(savedQuery, location);

  // event.type and has are not valid metric tags, so they will be added to the query only
  // in case the metric switch is disabled (for now).
  if (!isMetricsData) {
    eventView.additionalConditions.addFilterValues('event.type', ['transaction']);
    eventView.additionalConditions.addFilterValues('has', [vitalName]);
  }

  return eventView;
}<|MERGE_RESOLUTION|>--- conflicted
+++ resolved
@@ -431,14 +431,11 @@
   const searchQuery = decodeScalar(query.query, '');
   const conditions = new MutableSearch(searchQuery);
 
-<<<<<<< HEAD
-=======
   // This is not an override condition since we want the duration to appear in the search bar as a default.
   if (shouldAddDefaultConditions(location) && !isMetricsData) {
     conditions.setFilterValues('transaction.duration', ['<15m']);
   }
 
->>>>>>> bc082a8b
   // If there is a bare text search, we want to treat it as a search
   // on the transaction name.
   if (conditions.freeText.length > 0) {
@@ -514,15 +511,12 @@
 
   const searchQuery = decodeScalar(query.query, '');
   const conditions = new MutableSearch(searchQuery);
-<<<<<<< HEAD
-=======
 
   // This is not an override condition since we want the duration to appear in the search bar as a default.
   if (shouldAddDefaultConditions(location) && !isMetricsData) {
     conditions.setFilterValues('transaction.duration', ['<15m']);
   }
 
->>>>>>> bc082a8b
   // If there is a bare text search, we want to treat it as a search
   // on the transaction name.
   if (conditions.freeText.length > 0) {
@@ -609,14 +603,11 @@
   const searchQuery = decodeScalar(query.query, '');
   const conditions = new MutableSearch(searchQuery);
 
-<<<<<<< HEAD
-=======
   // This is not an override condition since we want the duration to appear in the search bar as a default.
   if (shouldAddDefaultConditions(location) && !isMetricsData) {
     conditions.setFilterValues('transaction.duration', ['<15m']);
   }
 
->>>>>>> bc082a8b
   // If there is a bare text search, we want to treat it as a search
   // on the transaction name.
   if (conditions.freeText.length > 0) {
@@ -683,14 +674,11 @@
   const searchQuery = decodeScalar(query.query, '');
   const conditions = new MutableSearch(searchQuery);
 
-<<<<<<< HEAD
-=======
   // This is not an override condition since we want the duration to appear in the search bar as a default.
   if (shouldAddDefaultConditions(location) && !isMetricsData) {
     conditions.setFilterValues('transaction.duration', ['<15m']);
   }
 
->>>>>>> bc082a8b
   // If there is a bare text search, we want to treat it as a search
   // on the transaction name.
   if (conditions.freeText.length > 0) {
@@ -758,14 +746,11 @@
   const searchQuery = decodeScalar(query.query, '');
   const conditions = new MutableSearch(searchQuery);
 
-<<<<<<< HEAD
-=======
   // This is not an override condition since we want the duration to appear in the search bar as a default.
   if (shouldAddDefaultConditions(location) && !isMetricsData) {
     conditions.setFilterValues('transaction.duration', ['<15m']);
   }
 
->>>>>>> bc082a8b
   // If there is a bare text search, we want to treat it as a search
   // on the transaction name.
   if (conditions.freeText.length > 0) {
