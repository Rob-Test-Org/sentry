import {Fragment, useCallback, useEffect, useState} from 'react';
import {css} from '@emotion/react';
import styled from '@emotion/styled';
import isEqual from 'lodash/isEqual';

import {
  addErrorMessage,
  addLoadingMessage,
  addSuccessMessage,
} from 'sentry/actionCreators/indicator';
import {openModal} from 'sentry/actionCreators/modal';
import GuideAnchor from 'sentry/components/assistant/guideAnchor';
import Button from 'sentry/components/button';
import ButtonBar from 'sentry/components/buttonBar';
import FeatureBadge from 'sentry/components/featureBadge';
import ExternalLink from 'sentry/components/links/externalLink';
import {Panel, PanelFooter, PanelHeader} from 'sentry/components/panels';
import SentryDocumentTitle from 'sentry/components/sentryDocumentTitle';
import {IconAdd} from 'sentry/icons';
import {t, tct} from 'sentry/locale';
import ProjectStore from 'sentry/stores/projectsStore';
import {ServerSideSamplingStore} from 'sentry/stores/serverSideSamplingStore';
import space from 'sentry/styles/space';
import {Project} from 'sentry/types';
import {
  SamplingConditionOperator,
  SamplingRule,
  SamplingRuleOperator,
  SamplingRuleType,
  UniformModalsSubmit,
} from 'sentry/types/sampling';
import trackAdvancedAnalyticsEvent from 'sentry/utils/analytics/trackAdvancedAnalyticsEvent';
import handleXhrErrorResponse from 'sentry/utils/handleXhrErrorResponse';
import useApi from 'sentry/utils/useApi';
import {useNavigate} from 'sentry/utils/useNavigate';
import useOrganization from 'sentry/utils/useOrganization';
import {useParams} from 'sentry/utils/useParams';
import usePrevious from 'sentry/utils/usePrevious';
import {useRouteContext} from 'sentry/utils/useRouteContext';
import SettingsPageHeader from 'sentry/views/settings/components/settingsPageHeader';
import TextBlock from 'sentry/views/settings/components/text/textBlock';
import PermissionAlert from 'sentry/views/settings/organization/permissionAlert';

import {SpecificConditionsModal} from './modals/specificConditionsModal';
import {responsiveModal} from './modals/styles';
import {UniformRateModal} from './modals/uniformRateModal';
import {useProjectStats} from './utils/useProjectStats';
import {useRecommendedSdkUpgrades} from './utils/useRecommendedSdkUpgrades';
import {DraggableRuleList, DraggableRuleListUpdateItemsProps} from './draggableRuleList';
import {
  ActiveColumn,
  Column,
  ConditionColumn,
  GrabColumn,
  OperatorColumn,
  RateColumn,
  Rule,
} from './rule';
import {SamplingBreakdown} from './samplingBreakdown';
import {SamplingFeedback} from './samplingFeedback';
import {SamplingProjectIncompatibleAlert} from './samplingProjectIncompatibleAlert';
import {SamplingPromo} from './samplingPromo';
import {SamplingSDKClientRateChangeAlert} from './samplingSDKClientRateChangeAlert';
import {SamplingSDKUpgradesAlert} from './samplingSDKUpgradesAlert';
import {isUniformRule, SERVER_SIDE_SAMPLING_DOC_LINK} from './utils';

type Props = {
  project: Project;
};

export function ServerSideSampling({project}: Props) {
  const organization = useOrganization();
  const api = useApi();

  const hasAccess = organization.access.includes('project:write');
  const currentRules = project.dynamicSampling?.rules;

  const previousRules = usePrevious(currentRules);
  const navigate = useNavigate();
  const params = useParams();
  const routeContext = useRouteContext();
  const router = routeContext.router;

  const samplingProjectSettingsPath = `/settings/${organization.slug}/projects/${project.slug}/dynamic-sampling/`;

  const [rules, setRules] = useState<SamplingRule[]>(currentRules ?? []);

  useEffect(() => {
    trackAdvancedAnalyticsEvent('sampling.settings.view', {
      organization,
      project_id: project.id,
    });
  }, [project.id, organization]);

  useEffect(() => {
    return () => {
      if (!router.location.pathname.startsWith(samplingProjectSettingsPath)) {
        ServerSideSamplingStore.reset();
      }
    };
  }, [router.location.pathname, samplingProjectSettingsPath]);

  useEffect(() => {
    if (!isEqual(previousRules, currentRules)) {
      setRules(currentRules ?? []);
    }
  }, [currentRules, previousRules]);

<<<<<<< HEAD
  const {projectStats48h} = useProjectStats({
    projectId: project.id,
    organizationSlug: organization.slug,
    hasAccess,
  });
=======
  useEffect(() => {
    if (!hasAccess) {
      return;
    }

    async function fetchData() {
      fetchProjectStats({
        orgSlug: organization.slug,
        api,
        projId: project.id,
      });

      await fetchSamplingDistribution({
        orgSlug: organization.slug,
        projSlug: project.slug,
        api,
      });

      await fetchSamplingSdkVersions({
        orgSlug: organization.slug,
        api,
        projectID: project.id,
      });
    }

    fetchData();
  }, [api, organization.slug, project.slug, project.id, hasAccess]);

  const handleReadDocs = useCallback(() => {
    trackAdvancedAnalyticsEvent('sampling.settings.view_read_docs', {
      organization,
      project_id: project.id,
    });
  }, [organization, project.id]);
>>>>>>> 7c8670c9

  const {
    recommendedSdkUpgrades,
    isProjectIncompatible,
    loading: loadingRecommendedSdkUpgrades,
  } = useRecommendedSdkUpgrades({
    organization,
    projectId: project.id,
    projectSlug: project.slug,
    hasAccess,
  });

  const saveUniformRule = useCallback(
    async ({
      sampleRate,
      uniformRateModalOrigin,
      onError,
      onSuccess,
      rule,
    }: Parameters<UniformModalsSubmit>[0]) => {
      if (isProjectIncompatible) {
        addErrorMessage(
          t('Your project is currently incompatible with Dynamic Sampling.')
        );
        return;
      }

      const newRule: SamplingRule = {
        // All new/updated rules must have id equal to 0
        id: 0,
        active: rule ? rule.active : false,
        type: SamplingRuleType.TRACE,
        condition: {
          op: SamplingConditionOperator.AND,
          inner: [],
        },
        sampleRate,
      };

      trackAdvancedAnalyticsEvent(
        uniformRateModalOrigin
          ? 'sampling.settings.modal.uniform.rate_done'
          : 'sampling.settings.modal.recommended.next.steps_done',
        {
          organization,
          project_id: project.id,
        }
      );

      trackAdvancedAnalyticsEvent(
        rule
          ? 'sampling.settings.rule.uniform_update'
          : 'sampling.settings.rule.uniform_create',
        {
          organization,
          project_id: project.id,
          sampling_rate: newRule.sampleRate,
          old_sampling_rate: rule ? rule.sampleRate : null,
        }
      );

      trackAdvancedAnalyticsEvent('sampling.settings.rule.uniform_save', {
        organization,
        project_id: project.id,
        sampling_rate: newRule.sampleRate,
        old_sampling_rate: rule ? rule.sampleRate : null,
      });

      const newRules = rule
        ? rules.map(existingRule =>
            existingRule.id === rule.id ? newRule : existingRule
          )
        : [...rules, newRule];

      try {
        const response = await api.requestPromise(
          `/projects/${organization.slug}/${project.slug}/`,
          {method: 'PUT', data: {dynamicSampling: {rules: newRules}}}
        );
        ProjectStore.onUpdateSuccess(response);
        addSuccessMessage(
          rule
            ? t('Successfully edited sampling rule')
            : t('Successfully added sampling rule')
        );
        onSuccess?.(response.dynamicSampling?.rules ?? []);
      } catch (error) {
        addErrorMessage(
          typeof error === 'string'
            ? error
            : error.message || t('Failed to save sampling rule')
        );
        onError?.();
      }
    },
    [api, project.slug, project.id, organization, isProjectIncompatible, rules]
  );

  const handleOpenUniformRateModal = useCallback(
    (rule?: SamplingRule) => {
      openModal(
        modalProps => (
          <UniformRateModal
            {...modalProps}
            organization={organization}
            project={project}
            rules={rules}
            onSubmit={saveUniformRule}
            onReadDocs={handleReadDocs}
            uniformRule={rule}
          />
        ),
        {
          modalCss: responsiveModal,
          onClose: () => {
            navigate(samplingProjectSettingsPath);
          },
        }
      );
    },
    [
      navigate,
      organization,
      project,
      rules,
      saveUniformRule,
      handleReadDocs,
      samplingProjectSettingsPath,
    ]
  );

  const handleOpenSpecificConditionsModal = useCallback(
    (rule?: SamplingRule) => {
      openModal(
        modalProps => (
          <SpecificConditionsModal
            {...modalProps}
            organization={organization}
            project={project}
            rule={rule}
            rules={rules}
          />
        ),
        {
          modalCss: responsiveModal,
          onClose: () => {
            navigate(samplingProjectSettingsPath);
          },
        }
      );
    },
    [navigate, organization, project, rules, samplingProjectSettingsPath]
  );

  useEffect(() => {
    if (
      router.location.pathname !== `${samplingProjectSettingsPath}rules/${params.rule}/`
    ) {
      return;
    }

    if (router.location.pathname === `${samplingProjectSettingsPath}rules/uniform/`) {
      const uniformRule = rules.find(isUniformRule);
      handleOpenUniformRateModal(uniformRule);
      return;
    }

    if (router.location.pathname === `${samplingProjectSettingsPath}rules/new/`) {
      handleOpenSpecificConditionsModal();
      return;
    }

    const rule = rules.find(r => String(r.id) === params.rule);

    if (!rule) {
      addErrorMessage(t('Unable to find sampling rule'));
      return;
    }

    if (isUniformRule(rule)) {
      handleOpenUniformRateModal(rule);
      return;
    }

    handleOpenSpecificConditionsModal(rule);
  }, [
    params.rule,
    handleOpenUniformRateModal,
    handleOpenSpecificConditionsModal,
    rules,
    router.location.pathname,
    samplingProjectSettingsPath,
  ]);

  const {projectStats48h} = useProjectStats();

  async function handleActivateToggle(rule: SamplingRule) {
    if (isProjectIncompatible) {
      addErrorMessage(t('Your project is currently incompatible with Dynamic Sampling.'));
      return;
    }

    const newRules = rules.map(r => {
      if (r.id === rule.id) {
        return {
          ...r,
          id: 0,
          active: !r.active,
        };
      }
      return r;
    });

    addLoadingMessage();
    try {
      const result = await api.requestPromise(
        `/projects/${organization.slug}/${project.slug}/`,
        {
          method: 'PUT',
          data: {dynamicSampling: {rules: newRules}},
        }
      );
      ProjectStore.onUpdateSuccess(result);
      addSuccessMessage(t('Successfully updated the sampling rule'));
    } catch (error) {
      const message = t('Unable to update the sampling rule');
      handleXhrErrorResponse(message)(error);
      addErrorMessage(message);
    }

    if (isUniformRule(rule)) {
      trackAdvancedAnalyticsEvent(
        rule.active
          ? 'sampling.settings.rule.uniform_deactivate'
          : 'sampling.settings.rule.uniform_activate',
        {
          organization,
          project_id: project.id,
          sampling_rate: rule.sampleRate,
        }
      );
    } else {
      const analyticsConditions = rule.condition.inner.map(condition => condition.name);
      const analyticsConditionsStringified = analyticsConditions.sort().join(', ');

      trackAdvancedAnalyticsEvent(
        rule.active
          ? 'sampling.settings.rule.specific_deactivate'
          : 'sampling.settings.rule.specific_activate',
        {
          organization,
          project_id: project.id,
          sampling_rate: rule.sampleRate,
          conditions: analyticsConditions,
          conditions_stringified: analyticsConditionsStringified,
        }
      );
    }
  }

  function handleGetStarted() {
    trackAdvancedAnalyticsEvent('sampling.settings.view_get_started', {
      organization,
      project_id: project.id,
    });

<<<<<<< HEAD
    openModal(
      modalProps => (
        <UniformRateModal
          {...modalProps}
          organization={organization}
          project={project}
          rules={rules}
          onSubmit={saveUniformRule}
          onReadDocs={handleReadDocs}
          hasAccess={hasAccess}
        />
      ),
      {
        modalCss: responsiveModal,
      }
    );
=======
    navigate(`${samplingProjectSettingsPath}rules/uniform/`);
>>>>>>> 7c8670c9
  }

  async function handleSortRules({
    overIndex,
    reorderedItems: ruleIds,
  }: DraggableRuleListUpdateItemsProps) {
    if (!rules[overIndex].condition.inner.length) {
      addErrorMessage(t('Specific rules cannot be below uniform rules'));
      return;
    }

    const sortedRules = ruleIds
      .map(ruleId => rules.find(rule => String(rule.id) === ruleId))
      .filter(rule => !!rule) as SamplingRule[];

    setRules(sortedRules);

    try {
      const result = await api.requestPromise(
        `/projects/${organization.slug}/${project.slug}/`,
        {
          method: 'PUT',
          data: {dynamicSampling: {rules: sortedRules}},
        }
      );
      ProjectStore.onUpdateSuccess(result);
      addSuccessMessage(t('Successfully sorted sampling rules'));
    } catch (error) {
      setRules(previousRules ?? []);
      const message = t('Unable to sort sampling rules');
      handleXhrErrorResponse(message)(error);
      addErrorMessage(message);
    }
  }

<<<<<<< HEAD
  function handleAddRule() {
    openModal(modalProps => (
      <SpecificConditionsModal
        {...modalProps}
        organization={organization}
        project={project}
        rules={rules}
      />
    ));
  }

  function handleEditRule(rule: SamplingRule) {
    if (isUniformRule(rule)) {
      openModal(
        modalProps => (
          <UniformRateModal
            {...modalProps}
            organization={organization}
            project={project}
            uniformRule={rule}
            rules={rules}
            onSubmit={saveUniformRule}
            onReadDocs={handleReadDocs}
            hasAccess={hasAccess}
          />
        ),
        {
          modalCss: responsiveModal,
        }
      );
      return;
    }

    openModal(modalProps => (
      <SpecificConditionsModal
        {...modalProps}
        organization={organization}
        project={project}
        rule={rule}
        rules={rules}
      />
    ));
  }

=======
>>>>>>> 7c8670c9
  async function handleDeleteRule(rule: SamplingRule) {
    const conditions = rule.condition.inner.map(({name}) => name);

    trackAdvancedAnalyticsEvent('sampling.settings.rule.specific_delete', {
      organization,
      project_id: project.id,
      sampling_rate: rule.sampleRate,
      conditions,
      conditions_stringified: conditions.sort().join(', '),
    });

    try {
      const result = await api.requestPromise(
        `/projects/${organization.slug}/${project.slug}/`,
        {
          method: 'PUT',
          data: {dynamicSampling: {rules: rules.filter(({id}) => id !== rule.id)}},
        }
      );
      ProjectStore.onUpdateSuccess(result);
      addSuccessMessage(t('Successfully deleted sampling rule'));
    } catch (error) {
      const message = t('Unable to delete sampling rule');
      handleXhrErrorResponse(message)(error);
      addErrorMessage(message);
    }
  }

  // Rules without a condition (Else case) always have to be 'pinned' to the bottom of the list
  // and cannot be sorted
  const items = rules.map(rule => ({
    ...rule,
    id: String(rule.id),
  }));

  const uniformRule = rules.find(isUniformRule);

  return (
    <SentryDocumentTitle title={t('Dynamic Sampling')}>
      <Fragment>
        <SettingsPageHeader
          title={
            <Fragment>
              {t('Dynamic Sampling')} <FeatureBadge type="beta" />
            </Fragment>
          }
          action={<SamplingFeedback />}
        />
        <TextBlock>
          {tct(
            'Improve the accuracy of your [performanceMetrics: performance metrics] and [targetTransactions: target those transactions] which are most valuable for your organization. Server-side rules are applied immediately, with no need to re-deploy your app. To learn more about our beta program, [faqLink: visit our FAQ].',
            {
              performanceMetrics: (
                <ExternalLink href="https://docs.sentry.io/product/performance/metrics/#metrics-and-sampling" />
              ),
              targetTransactions: <ExternalLink href={SERVER_SIDE_SAMPLING_DOC_LINK} />,

              faqLink: (
                <ExternalLink href="https://help.sentry.io/account/account-settings/dynamic-sampling/" />
              ),
              docsLink: <ExternalLink href={SERVER_SIDE_SAMPLING_DOC_LINK} />,
            }
          )}
        </TextBlock>
        <PermissionAlert
          access={['project:write']}
          message={t(
            'These settings can only be edited by users with the organization owner, manager, or admin role.'
          )}
        />

        <SamplingProjectIncompatibleAlert
          organization={organization}
          projectId={project.id}
          isProjectIncompatible={isProjectIncompatible}
        />

        {!!rules.length && (
          <SamplingSDKUpgradesAlert
            organization={organization}
            projectId={project.id}
            recommendedSdkUpgrades={recommendedSdkUpgrades}
            onReadDocs={handleReadDocs}
            projectSlug={project.slug}
            hasAccess={hasAccess}
          />
        )}

        {!!rules.length && !recommendedSdkUpgrades.length && (
          <SamplingSDKClientRateChangeAlert
            onReadDocs={handleReadDocs}
            projectStats={projectStats48h.data}
            organization={organization}
            projectId={project.id}
          />
        )}

        {hasAccess && (
          <SamplingBreakdown
            organizationSlug={organization.slug}
            projectSlug={project.slug}
            hasAccess
          />
        )}
        {!rules.length ? (
          <SamplingPromo
            onGetStarted={handleGetStarted}
            onReadDocs={handleReadDocs}
            hasAccess={hasAccess}
          />
        ) : (
          <RulesPanel>
            <RulesPanelHeader lightText>
              <RulesPanelLayout>
                <GrabColumn />
                <OperatorColumn>{t('Operator')}</OperatorColumn>
                <ConditionColumn>{t('Condition')}</ConditionColumn>
                <RateColumn>{t('Rate')}</RateColumn>
                <ActiveColumn>{t('Active')}</ActiveColumn>
                <Column />
              </RulesPanelLayout>
            </RulesPanelHeader>
            <DraggableRuleList
              disabled={!hasAccess}
              items={items}
              onUpdateItems={handleSortRules}
              wrapperStyle={({isDragging, isSorting, index}) => {
                if (isDragging) {
                  return {
                    cursor: 'grabbing',
                  };
                }
                if (isSorting) {
                  return {};
                }
                return {
                  transform: 'none',
                  transformOrigin: '0',
                  '--box-shadow': 'none',
                  '--box-shadow-picked-up': 'none',
                  overflow: 'visible',
                  position: 'relative',
                  zIndex: rules.length - index,
                  cursor: 'default',
                };
              }}
              renderItem={({value, listeners, attributes, dragging, sorting}) => {
                const itemsRuleIndex = items.findIndex(item => item.id === value);

                if (itemsRuleIndex === -1) {
                  return null;
                }

                const itemsRule = items[itemsRuleIndex];

                const currentRule = {
                  active: itemsRule.active,
                  condition: itemsRule.condition,
                  sampleRate: itemsRule.sampleRate,
                  type: itemsRule.type,
                  id: Number(itemsRule.id),
                };

                return (
                  <RulesPanelLayout isContent>
                    <Rule
                      operator={
                        itemsRule.id === items[0].id
                          ? SamplingRuleOperator.IF
                          : isUniformRule(currentRule)
                          ? SamplingRuleOperator.ELSE
                          : SamplingRuleOperator.ELSE_IF
                      }
                      hideGrabButton={items.length === 1}
                      rule={currentRule}
                      onEditRule={() => {
                        navigate(
                          isUniformRule(currentRule)
                            ? `${samplingProjectSettingsPath}rules/uniform/`
                            : `${samplingProjectSettingsPath}rules/${currentRule.id}/`
                        );
                      }}
                      onDeleteRule={() => handleDeleteRule(currentRule)}
                      onActivate={() => handleActivateToggle(currentRule)}
                      noPermission={!hasAccess}
                      upgradeSdkForProjects={recommendedSdkUpgrades.map(
                        recommendedSdkUpgrade => recommendedSdkUpgrade.project.slug
                      )}
                      listeners={listeners}
                      grabAttributes={attributes}
                      dragging={dragging}
                      sorting={sorting}
                      loadingRecommendedSdkUpgrades={loadingRecommendedSdkUpgrades}
                    />
                  </RulesPanelLayout>
                );
              }}
            />
            <RulesPanelFooter>
              <ButtonBar gap={1}>
                <Button
                  href={SERVER_SIDE_SAMPLING_DOC_LINK}
                  onClick={handleReadDocs}
                  external
                >
                  {t('Read Docs')}
                </Button>
                <GuideAnchor
                  target="add_conditional_rule"
                  disabled={!uniformRule?.active || !hasAccess || rules.length !== 1}
                >
                  <AddRuleButton
                    disabled={!hasAccess}
                    title={
                      !hasAccess
                        ? t("You don't have permission to add a rule")
                        : undefined
                    }
                    priority="primary"
                    onClick={() => navigate(`${samplingProjectSettingsPath}rules/new/`)}
                    icon={<IconAdd isCircled />}
                  >
                    {t('Add Rule')}
                  </AddRuleButton>
                </GuideAnchor>
              </ButtonBar>
            </RulesPanelFooter>
          </RulesPanel>
        )}
      </Fragment>
    </SentryDocumentTitle>
  );
}

const RulesPanel = styled(Panel)``;

const RulesPanelHeader = styled(PanelHeader)`
  padding: ${space(0.5)} 0;
  font-size: ${p => p.theme.fontSizeSmall};
`;

const RulesPanelLayout = styled('div')<{isContent?: boolean}>`
  width: 100%;
  display: grid;
  grid-template-columns: 1fr 0.5fr 74px;

  @media (min-width: ${p => p.theme.breakpoints.small}) {
    grid-template-columns: 48px 97px 1fr 0.5fr 77px 74px;
  }

  ${p =>
    p.isContent &&
    css`
      > * {
        /* match the height of the ellipsis button */
        line-height: 34px;
        border-bottom: 1px solid ${p.theme.border};
      }
    `}
`;

const RulesPanelFooter = styled(PanelFooter)`
  border-top: none;
  padding: ${space(1.5)} ${space(2)};
  grid-column: 1 / -1;
  display: flex;
  align-items: center;
  justify-content: flex-end;
`;

const AddRuleButton = styled(Button)`
  @media (max-width: ${p => p.theme.breakpoints.small}) {
    width: 100%;
  }
`;<|MERGE_RESOLUTION|>--- conflicted
+++ resolved
@@ -19,7 +19,6 @@
 import {IconAdd} from 'sentry/icons';
 import {t, tct} from 'sentry/locale';
 import ProjectStore from 'sentry/stores/projectsStore';
-import {ServerSideSamplingStore} from 'sentry/stores/serverSideSamplingStore';
 import space from 'sentry/styles/space';
 import {Project} from 'sentry/types';
 import {
@@ -93,53 +92,16 @@
   }, [project.id, organization]);
 
   useEffect(() => {
-    return () => {
-      if (!router.location.pathname.startsWith(samplingProjectSettingsPath)) {
-        ServerSideSamplingStore.reset();
-      }
-    };
-  }, [router.location.pathname, samplingProjectSettingsPath]);
-
-  useEffect(() => {
     if (!isEqual(previousRules, currentRules)) {
       setRules(currentRules ?? []);
     }
   }, [currentRules, previousRules]);
 
-<<<<<<< HEAD
   const {projectStats48h} = useProjectStats({
     projectId: project.id,
     organizationSlug: organization.slug,
     hasAccess,
   });
-=======
-  useEffect(() => {
-    if (!hasAccess) {
-      return;
-    }
-
-    async function fetchData() {
-      fetchProjectStats({
-        orgSlug: organization.slug,
-        api,
-        projId: project.id,
-      });
-
-      await fetchSamplingDistribution({
-        orgSlug: organization.slug,
-        projSlug: project.slug,
-        api,
-      });
-
-      await fetchSamplingSdkVersions({
-        orgSlug: organization.slug,
-        api,
-        projectID: project.id,
-      });
-    }
-
-    fetchData();
-  }, [api, organization.slug, project.slug, project.id, hasAccess]);
 
   const handleReadDocs = useCallback(() => {
     trackAdvancedAnalyticsEvent('sampling.settings.view_read_docs', {
@@ -147,7 +109,6 @@
       project_id: project.id,
     });
   }, [organization, project.id]);
->>>>>>> 7c8670c9
 
   const {
     recommendedSdkUpgrades,
@@ -258,6 +219,7 @@
             onSubmit={saveUniformRule}
             onReadDocs={handleReadDocs}
             uniformRule={rule}
+            hasAccess={hasAccess}
           />
         ),
         {
@@ -269,6 +231,7 @@
       );
     },
     [
+      hasAccess,
       navigate,
       organization,
       project,
@@ -342,8 +305,6 @@
     samplingProjectSettingsPath,
   ]);
 
-  const {projectStats48h} = useProjectStats();
-
   async function handleActivateToggle(rule: SamplingRule) {
     if (isProjectIncompatible) {
       addErrorMessage(t('Your project is currently incompatible with Dynamic Sampling.'));
@@ -414,26 +375,7 @@
       project_id: project.id,
     });
 
-<<<<<<< HEAD
-    openModal(
-      modalProps => (
-        <UniformRateModal
-          {...modalProps}
-          organization={organization}
-          project={project}
-          rules={rules}
-          onSubmit={saveUniformRule}
-          onReadDocs={handleReadDocs}
-          hasAccess={hasAccess}
-        />
-      ),
-      {
-        modalCss: responsiveModal,
-      }
-    );
-=======
     navigate(`${samplingProjectSettingsPath}rules/uniform/`);
->>>>>>> 7c8670c9
   }
 
   async function handleSortRules({
@@ -469,53 +411,6 @@
     }
   }
 
-<<<<<<< HEAD
-  function handleAddRule() {
-    openModal(modalProps => (
-      <SpecificConditionsModal
-        {...modalProps}
-        organization={organization}
-        project={project}
-        rules={rules}
-      />
-    ));
-  }
-
-  function handleEditRule(rule: SamplingRule) {
-    if (isUniformRule(rule)) {
-      openModal(
-        modalProps => (
-          <UniformRateModal
-            {...modalProps}
-            organization={organization}
-            project={project}
-            uniformRule={rule}
-            rules={rules}
-            onSubmit={saveUniformRule}
-            onReadDocs={handleReadDocs}
-            hasAccess={hasAccess}
-          />
-        ),
-        {
-          modalCss: responsiveModal,
-        }
-      );
-      return;
-    }
-
-    openModal(modalProps => (
-      <SpecificConditionsModal
-        {...modalProps}
-        organization={organization}
-        project={project}
-        rule={rule}
-        rules={rules}
-      />
-    ));
-  }
-
-=======
->>>>>>> 7c8670c9
   async function handleDeleteRule(rule: SamplingRule) {
     const conditions = rule.condition.inner.map(({name}) => name);
 
